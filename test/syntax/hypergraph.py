--- conflicted
+++ resolved
@@ -11,26 +11,16 @@
 def test_Hypergraph_init():
     x, y = map(Ty, "xy")
     with raises(ValueError):
-<<<<<<< HEAD
-        Hypergraph(x, x, [], [])
-    with raises(AxiomError):
-        Hypergraph(x, y, [], [0, 0])
-=======
         H(x, x, (), ())
     with raises(AxiomError):
         H(x, y, (), (0, 0))
->>>>>>> f6b50338
 
 
 def test_Hypergraph_str():
     x, y = map(Ty, "xy")
     assert str(H.swap(x, y)) == "Swap(x, y)"
     assert str(H.spiders(1, 0, x @ y))\
-<<<<<<< HEAD
-        == "x @ Spider(1, 0, y) >> Spider(1, 0, x)"
-=======
         == "Spider(1, 0, x) @ y >> Spider(1, 0, y)"
->>>>>>> f6b50338
 
 
 def test_Hypergraph_repr():
