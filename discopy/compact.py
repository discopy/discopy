# -*- coding: utf-8 -*-

"""
The free compact category, i.e. diagrams with swaps, cups and caps.

Summary
-------

.. autosummary::
    :template: class.rst
    :nosignatures:
    :toctree:

    Diagram
    Box
    Cup
    Cap
    Swap
    Category
    Functor

Axioms
------

>>> from discopy.drawing import Equation
>>> x, y = Ty('x'), Ty('y')

* Snake equations:

>>> snake = Equation(Id(x.l).transpose(left=True), Id(x), Id(x.r).transpose())
>>> assert snake
>>> snake.draw(path="docs/_static/compact/snake.png")

.. image:: /_static/compact/snake.png
    :align: center

* Yanking (a.k.a. Reidemeister move 1):

>>> right_loop = x @ Cap(x, x.r) >> Swap(x, x) @ x.r >> x @ Cup(x, x.r)
>>> left_loop = Cap(x.r, x) @ x >> x.r @ Swap(x, x) >> Cup(x.r, x) @ x
>>> yanking = Equation(left_loop, Id(x), right_loop)
>>> assert yanking
>>> yanking.draw(path="docs/_static/compact/yanking.png")

.. image:: /_static/compact/yanking.png
    :align: center

>>> cap_yanking = Equation(Cap(x, x.r) >> Swap(x, x.r), Cap(x.r, x))
>>> cup_yanking = Equation(Swap(x, x.r) >> Cup(x.r, x), Cup(x, x.r))
>>> assert cap_yanking and cup_yanking
>>> Equation(cap_yanking, cup_yanking, symbol='', space=1).draw(
...     figsize=(6, 3), path="docs/_static/compact/yanking_cup_and_cap.png")

.. image:: /_static/compact/yanking_cup_and_cap.png
    :align: center

* Coherence:

>>> assert Diagram.caps(x @ y, y.r @ x.r)\\
...     == Cap(x, x.r) @ Cap(y, y.r) >> x @ Diagram.swap(x.r, y @ y.r)
"""

from discopy import symmetric, ribbon, hypergraph
from discopy.cat import factory
from discopy.pivotal import Ob, Ty


@factory
class Diagram(symmetric.Diagram, ribbon.Diagram):
    """
    A compact diagram is a symmetric diagram and a ribbon diagram.

    Parameters:
        inside(Layer) : The layers of the diagram.
        dom (pivotal.Ty) : The domain of the diagram, i.e. its input.
        cod (pivotal.Ty) : The codomain of the diagram, i.e. its output.
    """
    ty_factory = Ty
    trace_factory = ribbon.Diagram.trace_factory


class Box(symmetric.Box, ribbon.Box, Diagram):
    """
    A compact box is a symmetric and ribbon box in a compact diagram.

    Parameters:
        name (str) : The name of the box.
        dom (pivotal.Ty) : The domain of the box, i.e. its input.
        cod (pivotal.Ty) : The codomain of the box, i.e. its output.
    """
    __ambiguous_inheritance__ = (symmetric.Box, ribbon.Box, )


class Cup(ribbon.Cup, Box):
    """
    A compact cup is a ribbon cup in a compact diagram.

    Parameters:
        left (pivotal.Ty) : The atomic type.
        right (pivotal.Ty) : Its adjoint.
    """
    __ambiguous_inheritance__ = (ribbon.Cup, )


class Cap(ribbon.Cap, Box):
    """
    A compact cap is a ribbon cap in a compact diagram.

    Parameters:
        left (pivotal.Ty) : The atomic type.
        right (pivotal.Ty) : Its adjoint.
    """
    __ambiguous_inheritance__ = (ribbon.Cap, )


class Swap(symmetric.Swap, ribbon.Braid, Box):
    """
    A compact swap is a symmetric swap and a ribbon braid.

    Parameters:
        left (pivotal.Ty) : The type on the top left and bottom right.
        right (pivotal.Ty) : The type on the top right and bottom left.
    """
    __ambiguous_inheritance__ = (symmetric.Swap, ribbon.Braid, )


class Category(symmetric.Category, ribbon.Category):
    """
    A compact category is both a symmetric category and a ribbon category.

    Parameters:
        ob : The objects of the category, default is :class:`pivotal.Ty`.
        ar : The arrows of the category, default is :class:`Diagram`.
    """
    ob, ar = Ty, Diagram


class Functor(symmetric.Functor, ribbon.Functor):
    """
    A compact functor is both a symmetric functor and a ribbon functor.

    Parameters:
        ob (Mapping[pivotal.Ty, pivotal.Ty]) :
            Map from atomic :class:`pivotal.Ty` to :code:`cod.ob`.
        ar (Mapping[Box, Diagram]) : Map from :class:`Box` to :code:`cod.ar`.
        cod (Category) : The codomain of the functor.
    """
    dom = cod = Category()

    def __call__(self, other):
        if isinstance(other, Swap):
            return symmetric.Functor.__call__(self, other)
        return ribbon.Functor.__call__(self, other)


<<<<<<< HEAD
class Hypergraph(hypergraph.Hypergraph):
    category = Category()
=======
class Hypergraph(symmetric.Hypergraph):
    category, functor = Category, Functor
>>>>>>> f6b50338


Id = Diagram.id

Diagram.braid_factory = Swap
<<<<<<< HEAD
Diagram.hypergraph_factory, Diagram.functor_factory = Hypergraph, Functor
=======
Diagram.hypergraph_factory = Hypergraph
>>>>>>> f6b50338
Diagram.cup_factory, Diagram.cap_factory = Cup, Cap<|MERGE_RESOLUTION|>--- conflicted
+++ resolved
@@ -60,7 +60,7 @@
 ...     == Cap(x, x.r) @ Cap(y, y.r) >> x @ Diagram.swap(x.r, y @ y.r)
 """
 
-from discopy import symmetric, ribbon, hypergraph
+from discopy import symmetric, ribbon
 from discopy.cat import factory
 from discopy.pivotal import Ob, Ty
 
@@ -153,21 +153,12 @@
         return ribbon.Functor.__call__(self, other)
 
 
-<<<<<<< HEAD
-class Hypergraph(hypergraph.Hypergraph):
-    category = Category()
-=======
 class Hypergraph(symmetric.Hypergraph):
     category, functor = Category, Functor
->>>>>>> f6b50338
 
 
 Id = Diagram.id
 
 Diagram.braid_factory = Swap
-<<<<<<< HEAD
-Diagram.hypergraph_factory, Diagram.functor_factory = Hypergraph, Functor
-=======
 Diagram.hypergraph_factory = Hypergraph
->>>>>>> f6b50338
 Diagram.cup_factory, Diagram.cap_factory = Cup, Cap