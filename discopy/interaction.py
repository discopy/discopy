--- conflicted
+++ resolved
@@ -56,15 +56,9 @@
 
 >>> from discopy.drawing import Equation
 >>> Equation(noun_phrase, image, symbol="$\\\\mapsto$").draw(
-<<<<<<< HEAD
-...     path="docs/_static/int/alice-who-loves-bob.png")
-
-.. image:: /_static/int/alice-who-loves-bob.png
-=======
 ...     path="docs/_static/int/alice-loves-interaction.png")
 
 .. image:: /_static/int/alice-loves-interaction.png
->>>>>>> 38733b6b
     :align: center
 """
 
