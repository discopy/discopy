--- conflicted
+++ resolved
@@ -103,54 +103,6 @@
         [Gate('X', 1, [0, 1, 1, 0]), Gate('X', 1, [0, 1, 1, 0])]
         """
         return self._gates
-
-<<<<<<< HEAD
-    def then(self, other):
-        """
-        >>> print(SWAP >> CX)
-        SWAP >> CX
-        """
-        result = super().then(other)
-        return Circuit(len(result.dom), len(result.cod),
-                       result.boxes, result.offsets, _fast=True)
-
-    def tensor(self, other):
-        """
-        >>> print(CX @ H)
-        CX @ Id(1) >> Id(2) @ H
-        """
-        result = super().tensor(other)
-        return Circuit(len(result.dom), len(result.cod),
-                       result.boxes, result.offsets, _fast=True)
-
-    def dagger(self):
-        """
-        >>> print((CX >> SWAP).dagger())
-        SWAP >> CX
-        """
-        result = super().dagger()
-        return Circuit(len(result.dom), len(result.cod),
-                       result.boxes, result.offsets, _fast=True)
-
-    def __getitem__(self, item):
-        """
-        >>> assert isinstance((CX >> Rx(1.0) @ X >> CX)[2:], Circuit)
-        """
-        result = super().__getitem__(item)
-        return Circuit(len(result.dom), len(result.cod),
-                       result.boxes, result.offsets, _fast=True)
-
-    def interchange(self, i, j, left=False):
-        """
-        >>> circuit = Id(1) @ X >> X @ Id(1)
-        >>> print(circuit.interchange(0, 1))
-        X @ Id(1) >> Id(1) @ X
-        >>> print(circuit.interchange(0, 1).interchange(0, 1, left=True))
-        Id(1) @ X >> X @ Id(1)
-        """
-        result = super().interchange(i, j, left=left)
-        return Circuit(PRO(len(result.dom)), PRO(len(result.cod)),
-                       result.boxes, result.offsets, _fast=True)
 
     def normalize(self, left=False):
         """
@@ -252,8 +204,6 @@
         """
         return CircuitFunctor(Quiver(lambda x: x), Quiver(lambda f: f))(self)
 
-=======
->>>>>>> 36fc1d12
     @staticmethod
     def id(x):
         """
