# -*- coding: utf-8 -*-

"""
The free (pre)monoidal category, i.e. planar diagrams.

Summary
-------

.. autosummary::
    :template: class.rst
    :nosignatures:
    :toctree:

    Ty
    PRO
    Dim
    Layer
    Diagram
    Box
    Sum
    Bubble
    Category
    Functor
    Whiskerable

Axioms
------
We can check the axioms for :class:`Ty` being a monoid.

>>> x, y, z, unit = Ty('x'), Ty('y'), Ty('z'), Ty()
>>> assert x @ unit == x == unit @ x
>>> assert (x @ y) @ z == x @ y @ z == x @ (y @ z)

We can check the axioms for dagger monoidal categories, up to interchanger.

>>> x, y, z, w = Ty('x'), Ty('y'), Ty('z'), Ty('w')
>>> f0, f1 = Box('f0', x, y), Box('f1', z, w)
>>> d = Id(x) @ f1 >> f0 @ Id(w)
>>> assert d == (f0 @ f1).interchange(0, 1)
>>> assert f0 @ f1 == d.interchange(0, 1)
>>> assert (f0 @ f1)[::-1][::-1] == f0 @ f1
>>> assert (f0 @ f1)[::-1].interchange(0, 1) == f0[::-1] @ f1[::-1]

We can check the Eckmann-Hilton argument, up to interchanger.

>>> s0, s1 = Box('s0', Ty(), Ty()), Box('s1', Ty(), Ty())
>>> assert s0 @ s1 == s0 >> s1 == (s1 @ s0).interchange(0, 1)
>>> assert s1 @ s0 == s1 >> s0 == (s0 @ s1).interchange(0, 1)

.. image:: /_static/monoidal/EckmannHilton.gif
    :align: center
"""

from __future__ import annotations

import itertools
from typing import Iterator, Callable, TYPE_CHECKING
from dataclasses import dataclass
from warnings import warn

from discopy import cat, drawing, hypergraph, messages
from discopy.cat import Ob
from discopy.drawing import Drawing
from discopy.config import DRAWING_ATTRIBUTES
from discopy.utils import (
    factory,
    factory_name,
    from_tree,
    assert_isinstance,
    assert_iscomposable,
    Whiskerable,
    AxiomError,
    get_origin,
)

if TYPE_CHECKING:
    import sympy


@factory
class Ty(Ob):
    """
    A type is a tuple of objects with :meth:`Ty.tensor` as concatenation.

    Parameters:
        inside : The objects inside the type (or their names).

    Tip
    ---
    Types can be instantiated with a name rather than object.

    >>> assert Ty('x') == Ty(cat.Ob('x'))

    Tip
    ---
    A type can be exponentiated by a natural number.

    >>> assert Ty('x') ** 3 == Ty('x', 'x', 'x')

    Note
    ----
    Types can be indexed and sliced using square brackets. Indexing behaves
    like that of strings, i.e. when we index a type we get a type back.
    The objects inside the type are still accessible using ``.inside``.

    >>> t = Ty(*"xyz")
    >>> assert t[0] == t[:1] == Ty('x')
    >>> assert t[0] != t.inside[0] == Ob('x')
    >>> assert t[1:] == t[-2:] == Ty('y', 'z')
    """
    ob_factory = cat.Ob

    __ambiguous_inheritance__ = True

    def __setstate__(self, state):
        if 'inside' not in state and "_objects" in state:
            state["inside"] = state['_objects']
            del state['_objects']
        super().__setstate__(state)

    def __init__(self, *inside: str | cat.Ob):
        for obj in inside:
            assert_isinstance(obj, (str, self.ob_factory))
        self.inside = tuple(x if isinstance(x, self.ob_factory)
                            else self.ob_factory(x) for x in inside)
        super().__init__(str(self))

    def tensor(self, *others: Ty) -> Ty:
        """
        Returns the tensor of types, i.e. the concatenation of their lists
        of objects. This is called with the binary operator :code:`@`.

        Parameters:
            others : The other types to tensor.

        Tip
        ---
        A list of types can be tensored by calling :code:`Ty().tensor`.

        >>> list_of_types = [Ty('x'), Ty('y'), Ty('z')]
        >>> assert Ty().tensor(*list_of_types) == Ty('x', 'y', 'z')
        """
        for other in others:
            if not isinstance(other, Ty):
                return NotImplemented
            assert_isinstance(self, other.factory)
            assert_isinstance(other, self.factory)
        inside = self.inside + tuple(x for t in others for x in t.inside)
        return self.factory(*inside)

    def count(self, obj: cat.Ob) -> int:
        """
        Counts the occurrence of a given object (or a type of length 1).

        Parameters:
            obj : The object to count.

        Example
        -------

        >>> x = Ty('x')
        >>> xs = x ** 5
        >>> assert xs.count(x) == xs.inside.count(x.inside[0])
        """
        obj, = obj.inside if isinstance(obj, Ty) else (obj, )
        return self.inside.count(obj)

    @property
    def is_atomic(self) -> bool:
        """ Whether a type is atomic, i.e. it has length 1. """
        return len(self) == 1

    def __eq__(self, other):
        return isinstance(other, self.factory) and self.inside == other.inside

    def __hash__(self):
        return hash(repr(self))

    def __repr__(self):
        return factory_name(type(self))\
            + f"({', '.join(map(repr, self.inside))})"

    def __str__(self):
        return ' @ '.join(map(str, self.inside)) or type(self).__name__ + '()'

    def __len__(self):
        return len(self.inside)

    def __iter__(self):
        for i in range(len(self)):
            yield self[i]

    def __getitem__(self, key):
        if isinstance(key, slice):
            return self.factory(*self.inside[key])
        return cat.Arrow.__getitem__(self, key)

    def __pow__(self, n_times):
        return self.factory().tensor(*n_times * [self])

    def to_tree(self):
        return {
            'factory': factory_name(type(self)),
            'inside': [x.to_tree() for x in self.inside]}

    @classmethod
    def from_tree(cls, tree):
        if "inside" not in tree:
            warn("Outdated dumps", DeprecationWarning)
            return cls(*map(from_tree, tree['objects']))
        return cls(*map(from_tree, tree['inside']))

    def __matmul__(self, other):
        return self.tensor(other)

    __add__ = __matmul__


@factory
class PRO(Ty):
    """
    A PRO is a natural number ``n`` seen as a type with addition as tensor.

    Parameters
    ----------
    n : int
        The length of the PRO type.

    Example
    -------
    >>> assert PRO(1) @ PRO(2) == PRO(3)

    Note
    ----
    If ``ty_factory`` is ``PRO`` then :class:`Diagram` will automatically turn
    any ``n: int`` into ``PRO(n)``. Thus ``PRO`` never needs to be called.

    >>> @factory
    ... class Circuit(Diagram):
    ...     ty_factory = PRO
    >>> class Gate(Box, Circuit): ...
    >>> CX = Gate('CX', 2, 2)

    >>> assert CX @ 2 >> 2 @ CX == CX @ CX
    """
    def __init__(self, n: int = 0):
        assert_isinstance(n, int)
        self.n = n

    def __setstate__(self, state):
        if "n" not in state:
            state = {"n": len(state["_objects"])}
        super().__setstate__(state)

    @property
    def inside(self):
        return self.n * (1, )

    def tensor(self, *others: PRO) -> PRO:
        for other in others:
            if not isinstance(other, Ty):
                return NotImplemented  # This allows whiskering on the left.
            assert_isinstance(self, other.factory)
            assert_isinstance(other, self.factory)
        return self.factory(self.n + sum(other.n for other in others))

    def __getitem__(self, key):
        if isinstance(key, slice):
            return self.factory(len(self.inside[key]))
        return cat.Arrow.__getitem__(self, key)

    def __len__(self):
        return self.n

    def __repr__(self):
        return factory_name(type(self)) + f"({self.n})"

    def __str__(self):
        return f"PRO({self.n})"

    def __eq__(self, other):
        return isinstance(other, self.factory) and self.n == other.n

    def __hash__(self):
        return hash(repr(self))

    def __pow__(self, n_times):
        return self.factory(n_times * self.n)

    def to_tree(self):
        return {'factory': factory_name(type(self)), 'n': self.n}

    @classmethod
    def from_tree(cls, tree):
        return cls(tree['n'])


class Dim(Ty):
    """
    A dimension is a tuple of positive integers
    with product ``@`` and unit ``Dim(1)``.

    Example
    -------
    >>> Dim(1) @ Dim(2) @ Dim(3)
    Dim(2, 3)
    """
    ob_factory = int

    def __init__(self, *inside: int):
        for dim in inside:
            assert_isinstance(dim, int)
            if dim < 1:
                raise ValueError
        super().__init__(*(dim for dim in inside if dim > 1))

    def __repr__(self):
        return f"Dim({', '.join(map(repr, self.inside)) or '1'})"

    __str__ = __repr__



class Layer(cat.Box):
    """
    A layer is a :code:`box` in the middle of a pair of types
    :code:`left` and :code:`right`.

    Parameters:
        left : The type on the left of the layer.
        box : The box in the middle of the layer.
        right : The type on the right of the layer.
        more : More boxes and types to the right,
               used by :meth:`Diagram.foliation`.
    """
    def __setstate__(self, state):
        if 'boxes_or_types' not in state:  # Backward compatibility
            self.boxes_or_types = tuple(
                state[key] for key in ['_left', '_box', '_right'])
            del state['_left'], state['_box'], state['_right']
        super().__setstate__(state)

    def __init__(self, left: Ty, box: Box, right: Ty, *more):
        if len(more) % 2:
            raise ValueError(messages.LAYERS_MUST_BE_ODD)
        self.boxes_or_types = (left, box, right) + more
        name, dom, cod = "", left[:0], left[:0]
        for i, box_or_typ in enumerate(self.boxes_or_types):
            if i % 2:
                assert_isinstance(box, Box)
                dom, cod = dom @ box_or_typ.dom, cod @ box_or_typ.cod
                name += ("" if not name else " @ ") + str(box_or_typ)
            else:
                assert_isinstance(box_or_typ, Ty)
                dom, cod = dom @ box_or_typ, cod @ box_or_typ
                name += "" if not box_or_typ\
                    else ("" if not name else " @ ") + str(box_or_typ)
        super().__init__(name, dom, cod)

    def __iter__(self):
        for box_or_typ in self.boxes_or_types:
            yield box_or_typ

    @property
    def boxes(self):
        return list(self.boxes_or_types[1::2])

    def __getitem__(self, key):
        return self.boxes_or_types[key]

    def __eq__(self, other):
        return isinstance(other, type(self)) and tuple(self) == tuple(other)

    def __hash__(self):
        return hash(tuple(self))

    def __repr__(self):
        return factory_name(type(self))\
            + f"({', '.join(map(repr, self))})"

    def __matmul__(self, other: Ty) -> Layer:
        *tail, head = self
        return type(self)(*tail + [head @ other])

    def __rmatmul__(self, other: Ty) -> Layer:
        head, *tail = self
        return type(self)(other @ head, *tail)

    @property
    def free_symbols(self) -> "set[sympy.Symbol]":
        return {x for _, box, _ in self.inside for x in box.free_symbols}

    def subs(self, *args) -> Layer:
        left, box, right = self
        return type(self)(left, box.subs(*args), right)

    @classmethod
    def cast(cls, box: Box) -> Layer:
        """
        Turns a box into a layer with empty types on the left and right.

        Parameters:
            box : The box in the middle of empty types.

        Example
        -------
        >>> f = Box('f', Ty('x'), Ty('y'))
        >>> assert Layer.cast(f) == Layer(Ty(), f, Ty())
        """
        return cls(box.dom[:0], box, box.cod[len(box.cod):])

    def dagger(self) -> Layer:
        return type(self)(*(
            x.dagger() if i % 2 else x for i, x in enumerate(self)))

    @property
    def boxes_and_offsets(self) -> list[tuple[Box, int]]:
        """
        The offsets of each box inside the layer.

        Example
        -------
        >>> a, b, c, d, e = map(Ty, "abcde")
        >>> f, g = Box('f', a, b), Box('g', c, d)
        >>> assert Layer(e, f, e, g, e).boxes_and_offsets == [(f, 1), (g, 3)]
        """
        left, box, *tail = self
        boxes, offsets = [box], [len(left)]
        for typ, box in zip(tail[::2], tail[1::2]):
            boxes.append(box)
            offsets.append(offsets[-1] + len(boxes[-1].dom) + len(typ))
        return list(zip(boxes, offsets))

    def merge(self, other: Layer) -> Layer:
        """
        Merge two layers into one or raise :class:`AxiomError`,
        used by :meth:`Diagram.foliation`.

        Parameters:
            other : The other layer with which to merge.

        Example
        -------
        >>> a, b, c, d, e = map(Ty, "abcde")
        >>> f, g = Box('f', a, b), Box('g', c, d)
        >>> layer0 = Layer(e,  f,  e @ c @ e)
        >>> layer1 = Layer(e @ b @ e,  g,  e)
        >>> assert layer0.merge(layer1) == Layer(e, f, e, g, e)
        """
        assert_iscomposable(self, other)
        try:
            diagram = Diagram.normal_form(self.boxes_or_types[1].factory(
                (self, other), self.dom, other.cod).to_staircases())
        except NotImplementedError as exception:  # Eckmann-Hilton argument.
            diagram = exception.last_step
        boxes_or_types, offset = [self.dom[:0]], 0
        for layer in diagram.inside:
            left, box, right = layer
            if len(left) < offset:
                raise AxiomError(
                    messages.NOT_MERGEABLE.format(self, other))
            boxes_or_types[-1] @= left[offset:]
            boxes_or_types += [box, right[:0]]
            offset = len(left @ box.cod)
        boxes_or_types[-1] @= layer.cod[offset:]
        return type(self)(*boxes_or_types)

    def lambdify(self, *symbols, **kwargs):
        return lambda *xs: type(self)(*(
            x if not i % 2 else x.lambdify(*symbols, **kwargs)(*xs)
            for i, x in enumerate(self)))

    def to_tree(self) -> dict:
        return dict(factory=factory_name(type(self)),
                    inside=[x.to_tree() for x in self])

    @classmethod
    def from_tree(cls, tree: dict) -> Layer:
        return cls(*(map(from_tree, tree['inside'])))


@factory
class Diagram(cat.Arrow, Whiskerable):
    """
    A diagram is a tuple of composable layers :code:`inside` with a pair of
    types :code:`dom` and :code:`cod` as domain and codomain.

    Parameters:
        inside : The layers of the diagram.
        dom : The domain of the diagram, i.e. its input.
        cod : The codomain of the diagram, i.e. its output.

    .. admonition:: Summary

        .. autosummary::

            tensor
            boxes
            offsets
            draw
            interchange
            normalize
            normal_form
    """
    ty_factory = Ty
    layer_factory = Layer

    def __setstate__(self, state):
        if 'inside' not in state:  # Backward compatibility
            state |= {
                'dom': state['_dom'], 'cod': state['_cod'],
                'inside': tuple(state['_layers'])}
        super().__setstate__(state)

    def __init__(
            self, inside: tuple[Layer, ...], dom: Ty, cod: Ty, _scan=True):
        for layer in inside:
            assert_isinstance(layer, Layer)
        super().__init__(inside, dom, cod, _scan=_scan)

    @classmethod
    def from_callable(cls, dom: Ty, cod: Ty) -> Callable[Callable, Diagram]:
        """
        Define a diagram using the standard syntax for Python functions.

        Note that we can specify the offset as argument.

        Example
        -------
        >>> x = Ty('x')
        >>> cup, cap = Box('cup', x @ x, Ty()), Box('cap', Ty(), x @ x)
        >>> @Diagram.from_callable(x, x)
        ... def snake(left):
        ...     middle, right = cap(offset=1)
        ...     cup(left, middle)
        ...     return right
        >>> snake.draw(
        ...     figsize=(3, 3), path='docs/_static/drawing/diagramize.png')

        .. image:: /_static/drawing/diagramize.png
            :align: center
        """
        def decorator(func):
            hypergraph = cls.hypergraph_factory.from_callable(dom, cod)(func)
            return hypergraph.to_diagram()

        return decorator

    def tensor(self, other: Diagram = None, *others: Diagram) -> Diagram:
        """
        Parallel composition, called using :code:`@`.

        Parameters:
            other : The other diagram to tensor.
            rest : More diagrams to tensor.

        Important
        ---------
        The definition of tensor is biased to the left, i.e.::

            self @ other == self @ other.dom >> self.cod @ other

        Example
        -------
        >>> x, y, z, w = Ty('x'), Ty('y'), Ty('z'), Ty('w')
        >>> f0, f1 = Box('f0', x, y), Box('f1', z, w)
        >>> assert f0 @ f1 == f0.tensor(f1) == f0 @ Id(z) >> Id(y) @ f1

        >>> (f0 @ f1).draw(
        ...     figsize=(2, 2),
        ...     path='docs/_static/monoidal/tensor-example.png')

        .. image:: /_static/monoidal/tensor-example.png
            :align: center
        """
        if other is None:
            return self
        if others:
            return self.tensor(other).tensor(*others)
        if isinstance(other, Sum):
            return self.sum_factory((self, )).tensor(other)
        assert_isinstance(other, self.factory)
        assert_isinstance(self, other.factory)
        inside = tuple(layer @ other.dom for layer in self.inside)\
            + tuple(self.cod @ layer for layer in other.inside)
        dom, cod = self.dom @ other.dom, self.cod @ other.cod
        return self.factory(inside, dom, cod, _scan=False)

    @property
    def boxes(self) -> list[Box]:
        """ The boxes in each layer of the diagram. """
        return sum([layer.boxes for layer in self.inside], [])

    @property
    def offsets(self) -> list[int]:
        """ The offset of a box is the length of the type on its left. """
        return list(len(left) for left, _, _ in self)

    @property
    def width(self):
        """
        The width of a diagram, i.e. the maximum number of parallel wires.

        Example
        -------
        >>> x = Ty('x')
        >>> f = Box('f', x, x ** 4)
        >>> diagram = f @ x ** 2 >> x ** 2 @ f.dagger()
        >>> assert diagram.width == 6
        """
        return max(len(self.dom), max(len(layer.cod) for layer in self))

    def encode(self) -> tuple[Ty, list[tuple[Box, int]]]:
        """
        Compact encoding of a diagram as a tuple of boxes and offsets.

        Example
        -------
        >>> x, y, z, w = Ty('x'), Ty('y'), Ty('z'), Ty('w')
        >>> f0, f1, g = Box('f0', x, y), Box('f1', z, w), Box('g', y @ w, y)
        >>> diagram = f0 @ f1 >> g
        >>> dom, boxes_and_offsets = diagram.encode()
        >>> assert dom == x @ z
        >>> assert boxes_and_offsets == [(f0, 0), (f1, 1), (g, 0)]
        >>> assert diagram == Diagram.decode(*diagram.encode())
        >>> diagram.draw(figsize=(2, 2),
        ...        path='docs/_static/monoidal/arrow-example.png')

        .. image:: /_static/monoidal/arrow-example.png
            :align: center
        """
        return self.dom, list(zip(self.boxes, self.offsets))

    @classmethod
    def decode(
            cls,
            dom: Ty,
            boxes_and_offsets: list[tuple[Box, int]] = None,
            boxes: list[Box] = None,
            offsets: list[int] = None,
            cod: Ty = None) -> Diagram:
        """
        Turn a tuple of boxes and offsets into a diagram.

        Parameters:
            dom : The domain of the diagram.
            cod : The codomain of the diagram.
            boxes_and_offsets : The boxes and offsets of the diagram.
            boxes : The list of boxes.
            offsets : The list of offsets.

        Example
        -------
        >>> x, y, z, w = map(Ty, "xyzw")
        >>> f, g = Box('f', x, y), Box('g', z, w)
        >>> assert f @ z >> y @ g == Diagram.decode(
        ...     dom=x @ z, cod=y @ w, boxes=[f, g], offsets=[0, 1])

        Note
        ----
        If ``boxes_and_offsets is None``
        then we set it to ``zip(boxes, offstes)``.
        """
        if boxes_and_offsets is None:
            boxes_and_offsets = zip(boxes, offsets)
        diagram = cls.id(dom)
        for box, offset in boxes_and_offsets:
            left = diagram.cod[:offset]
            right = diagram.cod[offset + len(box.dom):]
            diagram = diagram >> left @ box @ right
        if cod is not None:
            assert_iscomposable(diagram, cls.id(cod))
        return diagram

    def to_drawing(self) -> Drawing:
        """ Called before :meth:`Diagram.draw`. """
        return Functor(
            lambda x: x, lambda f: f.to_drawing(),
            cod=Category(self.ty_factory, Drawing))(self)

    def to_staircases(self):  # pylint:
        """
        Splits layers with more than one box into staircases.

        Example
        -------
        >>> x, y = Ty('x'), Ty('y')
        >>> f0, f1 = Box('f0', x, y), Box('f1', y, x)
        >>> diagram = y @ f0 >> f1 @ y
        >>> print(diagram.foliation())
        f1 @ f0
        >>> print(diagram.foliation().to_staircases())
        f1 @ x >> x @ f0
        """
        return Functor.id(Category(self.ty_factory, self.factory))(self)

    def foliation(self):
        """
        Merges layers together to reduce the length of a diagram.

        Example
        -------
        >>> from discopy.monoidal import *
        >>> x, y = Ty('x'), Ty('y')
        >>> f0, f1 = Box('f0', x, y), Box('f1', y, x)
        >>> diagram = f0 @ Id(y) >> f0.dagger() @ f1
        >>> print(diagram)
        f0 @ y >> f0[::-1] @ y >> x @ f1
        >>> print(diagram.foliation())
        f0 @ y >> f0[::-1] @ f1

        Note
        ----
        If one defines a foliation as a sequence of unmergeable layers, there
        may exist many distinct foliations for the same diagram. This method
        scans top to bottom and merges layers eagerly.
        """
        while len(self) > 1:
            keep_on_going = False
            for i, (first, second) in enumerate(zip(
                    self.inside, self.inside[1:])):
                try:
                    inside = self.inside[:i] + (first.merge(second), )\
                        + self.inside[i + 2:]
                    self = self.factory(inside, self.dom, self.cod)
                    keep_on_going = True
                    break
                except AxiomError:
                    continue
            if not keep_on_going:
                break
        return self

    def depth(self):
        """
        Computes (an upper bound to) the depth of a diagram by foliating it.

        Example
        -------
        >>> x, y = Ty('x'), Ty('y')
        >>> f, g = Box('f', x, y), Box('g', y, x)
        >>> assert Id(x @ y).depth() == 0
        >>> assert f.depth() == 1
        >>> assert (f @ g).depth() == 1
        >>> assert (f >> g).depth() == 2

        Note
        ----
        The depth of a diagram is the minimum length over all its foliations,
        this method just returns the length of :meth:`Diagram.foliation`.
        """
        return len(self.foliation())

    def interchange(self, i: int, j: int, left=False) -> Diagram:
        """
        Interchange a box from layer ``i`` to layer ``j``.

        Parameters:
            i : Index of the box to interchange.
            j : Index of the new position for the box.
            left : Whether to apply left interchangers.

        Note
        ----
        By default, we apply right interchangers::

            top >> left @ box1.dom @ mid @ box0     @ right\\
                >> left @ box1     @ mid @ box0.cod @ right >> bottom

        gets rewritten to::

            top >> left @ box1     @ mid @ box0.dom @ right\\
                >> left @ box1.cod @ mid @ box0     @ right >> bottom
        """
        if any(len(list(layer)) != 3 for layer in self.inside):
            raise NotImplementedError
        if not 0 <= i < len(self) or not 0 <= j < len(self):
            raise IndexError
        if i == j:
            return self
        if j < i - 1:
            result = self
            for k in range(i - j):
                result = result.interchange(i - k, i - k - 1, left=left)
            return result
        if j > i + 1:
            result = self
            for k in range(j - i):
                result = result.interchange(i + k, i + k + 1, left=left)
            return result
        if j < i:
            i, j = j, i
        off0, off1 = self.offsets[i], self.offsets[j]
        left0, box0, right0 = self.inside[i]
        left1, box1, right1 = self.inside[j]
        # By default, we check if box0 is to the right first, then to the left.
        if left and off1 >= off0 + len(box0.cod):  # box0 left of box1
            off1 = off1 - len(box0.cod) + len(box0.dom)
            middle = left1[len(left0 @ box0.cod):]
            layer0 = left0 @ box0 @ middle @ box1.cod @ right1
            layer1 = left0 @ box0.dom @ middle @ box1 @ right1
        elif off0 >= off1 + len(box1.dom):  # box0 right of box1
            off0 = off0 - len(box1.dom) + len(box1.cod)
            middle = left0[len(left1 @ box1.dom):]
            layer0 = left1 @ box1.cod @ middle @ box0 @ right0
            layer1 = left1 @ box1 @ middle @ box0.dom @ right0
        elif off1 >= off0 + len(box0.cod):  # box0 left of box1
            off1 = off1 - len(box0.cod) + len(box0.dom)
            middle = left1[len(left0 @ box0.cod):]
            layer0 = left0 @ box0 @ middle @ box1.cod @ right1
            layer1 = left0 @ box0.dom @ middle @ box1 @ right1
        else:
            raise AxiomError(messages.INTERCHANGER_ERROR.format(box0, box1))
        return self[:i] >> layer1 >> layer0 >> self[i + 2:]

    def normalize(self, left=False) -> Iterator[Diagram]:
        """
        Implements normalisation of boundary-connected diagrams,
        see Delpeuch and Vicary :cite:t:`DelpeuchVicary22`.

        Parameters:
            left : Passed to :meth:`Diagram.interchange`.

        Example
        -------
        >>> from discopy.monoidal import *
        >>> s0, s1 = Box('s0', Ty(), Ty()), Box('s1', Ty(), Ty())
        >>> gen = (s0 @ s1).normalize()
        >>> for _ in range(3): print(next(gen))
        s1 >> s0
        s0 >> s1
        s1 >> s0
        """
        diagram = self
        while True:
            no_more_moves = True
            for i in range(len(diagram) - 1):
                box0, box1 = diagram.boxes[i], diagram.boxes[i + 1]
                off0, off1 = diagram.offsets[i], diagram.offsets[i + 1]
                if left and off1 >= off0 + len(box0.cod)\
                        or not left and off0 >= off1 + len(box1.dom):
                    diagram = diagram.interchange(i, i + 1, left=left)
                    yield diagram
                    no_more_moves = False
            if no_more_moves:
                break

    def normal_form(self, **params) -> Diagram:
        """
        Returns the normal form of a diagram.

        params : Passed to :meth:`Diagram.normalize`.

        Raises
        ------
        NotImplementedError
            Whenever ``normalize`` yields the same rewrite steps twice, e.g.
            the diagram is not boundary-connected.
        """
        cache = set()
        for diagram in itertools.chain([self], self.normalize(**params)):
            if str(diagram) in cache:
                exception = NotImplementedError(
                    messages.NOT_CONNECTED.format(self))
                exception.last_step = diagram
                raise exception
            cache.add(str(diagram))
        return diagram

    @classmethod
    def from_tree(cls, tree):
        if "inside" not in tree:
            warn("Outdated dumps", DeprecationWarning)
            boxes, offsets = map(from_tree, tree['boxes']), tree['offsets']
            return cls.decode(from_tree(tree['dom']), zip(boxes, offsets))
        return super().from_tree(tree)


class Box(cat.Box, Diagram):
    """
    A box is a diagram with a :code:`name` and the layer of just itself inside.

    Parameters:
        name : The name of the box.
        dom : The domain of the box, i.e. the input.
        cod : The codomain of the box, i.e. the output.
        data (any) : Extra data in the box, default is :code:`None`.
        is_dagger (bool, optional) : Whether the box is dagger.

    Other parameters
    ----------------

    draw_as_spider : bool, optional
        Whether to draw the box as a spider.
    draw_as_wires : bool, optional
        Whether to draw the box as wires, e.g. :class:`discopy.symmetric.Swap`.
    draw_as_braid : bool, optional
        Whether to draw the box as a a braid, e.g. :class:`braided.Braid`.
    drawing_name : str, optional
        The name to use when drawing the box.
    tikzstyle_name : str, optional
        The name of the style when tikzing the box.
    color : str, optional
        The color to use when drawing the box, one of
        :code:`"white", "red", "green", "blue", "yellow", "black"`.
        Default is :code:`"red" if draw_as_spider else "white"`.
    shape : str, optional
        The shape to use when drawing a spider,
        one of :code:`"circle", "rectangle"`.

    Examples
    --------
    >>> f = Box('f', Ty('x', 'y'), Ty('z'))
    >>> assert Id(Ty('x', 'y')) >> f == f == f >> Id(Ty('z'))
    >>> assert Id(Ty()) @ f == f == f @ Id(Ty())
    >>> assert f == f[::-1][::-1]
    """
    __ambiguous_inheritance__ = (cat.Box, )

    def __init__(self, name: str, dom: Ty, cod: Ty, **params):
        for attr in DRAWING_ATTRIBUTES:
            if attr in params:
                setattr(self, attr, params.pop(attr))
        cat.Box.__init__(self, name, dom, cod, **params)
        inside = (self.layer_factory.cast(self), )
        Diagram.__init__(self, inside, dom, cod)

    def to_drawing(self):
        return Drawing.from_box(self)


class Sum(cat.Sum, Box):
    """
    A sum is a tuple of diagrams :code:`terms`
    with the same domain and codomain.

    Parameters:
        terms (tuple[Diagram, ...]) : The terms of the formal sum.
        dom (Ty) : The domain of the formal sum.
        cod (Ty) : The codomain of the formal sum.

    Example
    -------
    >>> f = Box('f', 'x', 'x')
    >>> print(f @ (f + f))
    (f @ x >> x @ f) + (f @ x >> x @ f)
    """
    __ambiguous_inheritance__ = (cat.Sum, )

    def tensor(self, other=None, *others):
        if other is None or others:
            return Diagram.tensor(self, other, *others)
        other = other if isinstance(other, Sum)\
            else self.sum_factory((other, ))
        dom, cod = self.dom @ other.dom, self.cod @ other.cod
        terms = tuple(f.tensor(g) for f in self.terms for g in other.terms)
        return self.sum_factory(terms, dom, cod)


class Bubble(cat.Bubble, Box):
    """
    A bubble is a box with diagrams :code:`args` inside and an optional pair of
    types :code:`dom` and :code:`cod`.

    Parameters:
<<<<<<< HEAD
        args (Diagram) : The diagrams inside the bubble.
        drawing_name (str) : The label to use when drawing, empty by default.
        draw_as_frame (bool) : Whether to draw the bubble as a frame.
        kwargs : Passed to :class:`cat.Bubble`.

    Raises:
        ValueError : When dom is None and but all the args have the same dom.
=======
        args : The diagrams inside the bubble.
        dom : The domain of the bubble, default is that of :code:`other`.
        cod : The codomain of the bubble, default is that of :code:`other`.
        drawing_name (str) : The name of the bubble when drawing it.
        draw_as_bubble (bool) : Whether to draw as a bubble or as a frame.
>>>>>>> 006c3966

    Examples
    --------
    >>> x, y = Ty('x'), Ty('y')
    >>> f, g, h = Box('f', x, y ** 3), Box('g', y, y @ y), Box('h', x, y)
    >>> d = (f.bubble(dom=x @ x, cod=y) >> g).bubble()
    >>> d.draw(path='docs/_static/monoidal/bubble-example.png')

    .. image:: /_static/monoidal/bubble-example.png
        :align: center

<<<<<<< HEAD
    >>> b = Bubble(f, g, h >> h[::-1], dom=x, cod=y @ y)
=======
    >>> b = Bubble(f, g, h, dom=x, cod=y @ y)
>>>>>>> 006c3966
    >>> b.draw(path='docs/_static/monoidal/bubble-multiple-args.png')

    .. image:: /_static/monoidal/bubble-multiple-args.png
        :align: center
<<<<<<< HEAD

    >>> b = Bubble(f, g, h, dom=x, cod=y @ y, draw_horizontal=False)
    >>> b.draw(path='docs/_static/monoidal/frame-vertical-args.png')

    .. image:: /_static/monoidal/frame-vertical-args.png
        :align: center

    """
    __ambiguous_inheritance__ = (cat.Bubble, )

    def __init__(self, *args: Diagram, drawing_name: str = None,
                 draw_as_frame: bool = None, draw_horizontal=True, **kwargs):
        cat.Bubble.__init__(self, *args, **kwargs)
        Box.__init__(self, self.name, self.dom, self.cod)
        self.drawing_name = "" if drawing_name is None else drawing_name
        self.draw_horizontal = draw_horizontal
        if draw_as_frame is None:
            draw_as_bubble = (len(args) == 1
                              and len(self.dom) == len(self.arg.dom)
                              and len(self.cod) == len(self.arg.cod))
            self.draw_as_frame = not draw_as_bubble
        else:
            self.draw_as_frame = draw_as_frame

    to_drawing = Diagram.to_drawing
=======
    """
    __ambiguous_inheritance__ = (cat.Bubble, )

    def __init__(
            self, *args: Diagram, dom: Ty = None, cod: Ty = None, **kwargs):
        cat.Bubble.__init__(self, *args, dom=dom, cod=cod)
        self.drawing_name = kwargs.pop("drawing_name", "")
        self.draw_as_bubble = kwargs.pop(
            "draw_as_bubble", (len(args) == 1
                               and len(self.arg.dom) == len(self.dom)
                               and len(self.arg.cod) == len(self.cod)))
        Box.__init__(self, self.name, self.dom, self.cod, **kwargs)

    def to_bubble_drawing(self):
        dom, cod = self.dom.to_drawing(), self.cod.to_drawing()
        argdom, argcod = self.arg.dom.to_drawing(), self.arg.cod.to_drawing()
        left, right = Ty(self.drawing_name), Ty("")
        left.inside[0].always_draw_label = True
        _open = Box("_open", dom, left @ argdom @ right).to_drawing()
        _close = Box("_close", left @ argcod @ right, cod).to_drawing()
        if len(dom) == len(argdom) and len(cod) == len(argcod):
            _open.bubble_opening = _close.bubble_closing = True
            _open.draw_as_wires = _close.draw_as_wires = True
        else:
            _open.frame_slot_opening = _close.frame_slot_closing = True
        return _open >> left @ self.arg.to_drawing() @ right >> _close
>>>>>>> 006c3966

    def to_frame_drawing(self):
        dom, cod = self.dom.to_drawing(), self.cod.to_drawing()
        if self.args == 1:
            inside = self.arg.to_drawing().bubble(
                draw_as_bubble=True, dom=Ty(), cod=Ty()).to_drawing()
        else:
            left = right = Ty('')
            first_arg = self.args[0].to_drawing()
            last_arg = self.args[-1].to_drawing()
            open_first_slot = Box(
                "open", Ty(), left @ first_arg.dom @ right).to_drawing()
            open_first_slot.frame_slot_opening = True
            inside = open_first_slot >> left @ first_arg @ right
            for f, g in zip(self.args, self.args[1:]):
                b_dom, b_cod = [
                    left @ x.to_drawing() @ right for x in [f.cod, g.dom]]
                b = Box("boundary", b_dom, b_cod)
                b.frame_slot_boundary = True
                inside >>= b.to_drawing() >> left @ g.to_drawing() @ right
            close_last_slot = Box(
                "close", left @ last_arg.cod @ right, Ty()).to_drawing()
            close_last_slot.frame_slot_closing = True
            inside >>= close_last_slot
        left, right = Ty(self.drawing_name), Ty("")
        _open = Box("_open", dom, left @ right).to_drawing()
        _close = Box("_close", left @ right, cod).to_drawing()
        _open.frame_opening = _close.frame_closing = True
        return _open >> left @ inside @ right >> _close

    def to_drawing(self):
        return self.to_bubble_drawing(
            ) if self.draw_as_bubble else self.to_frame_drawing()


class Category(cat.Category):
    """
    A monoidal category is a category with a method :code:`tensor`.

    Parameters:
        ob : The type of objects.
        ar : The type of arrows.
    """
    __ambiguous_inheritance__ = True

    ob, ar = Ty, Diagram


class Functor(cat.Functor):
    """
    A monoidal functor is a functor that preserves the tensor product.

    Parameters:
        ob (Mapping[Ty, Ty]) : Map from atomic :class:`Ty` to :code:`cod.ob`.
        ar (Mapping[Box, Diagram]) : Map from :class:`Box` to :code:`cod.ar`.
        cod (Category) : The codomain of the functor.

    Important
    ---------
    The keys of the objects mapping must be atomic types, i.e. of length 1.

    Example
    -------
    >>> x, y, z, w = Ty('x'), Ty('y'), Ty('z'), Ty('w')
    >>> f0, f1 = Box('f0', x, y, data=[0.1]), Box('f1', z, w, data=[1.1])
    >>> F = Functor({x: z, y: w, z: x, w: y}, {f0: f1, f1: f0})
    >>> assert F(f0) == f1 and F(f1) == f0
    >>> assert F(F(f0)) == f0
    >>> assert F(f0 @ f1) == f1 @ f0
    >>> assert F(f0 >> f0[::-1]) == f1 >> f1[::-1]
    >>> source, target = f0 >> f0[::-1], F(f0 >> f0[::-1])

    >>> from discopy.drawing import Equation
    >>> Equation(source, target, symbol='$\\\\mapsto$').draw(
    ...     figsize=(4, 2), path='docs/_static/monoidal/functor-example.png')

    .. image:: /_static/monoidal/functor-example.png
        :align: center
    """
    __ambiguous_inheritance__ = True

    dom = cod = Category(Ty, Diagram)

    def __call__(self, other):
        if isinstance(other, PRO):
            result = cat.Functor.__call__(self, other.factory(1))
            return sum(other.n * [result], self.cod.ob())
<<<<<<< HEAD
        if isinstance(other, Dim):
            return sum([self.ob[x] for x in other], self.cod.ob())
=======
>>>>>>> 006c3966
        if isinstance(other, Ty):
            return sum(map(self, other.inside), self.cod.ob())
        if isinstance(other, cat.Ob):
            result = self.ob[self.dom.ob(other)]
            cod_type = get_origin(self.cod.ob)
            # Syntactic sugar {x: n} in tensor and {x: int} in python.
            return result if isinstance(result, cod_type) else\
                (result, ) if cod_type == tuple else self.cod.ob(result)
        if isinstance(other, Layer):
            head, *tail = other
            result = self(head)
            for box_or_typ in tail:
                result = result @ self(box_or_typ)
            return result
        if isinstance(other, Bubble) and self.cod.ar is Drawing:
            method = "frame" if other.draw_as_frame else "bubble"
            return getattr(Drawing, method)(
                *map(self, other.args),
                dom=other.dom, cod=other.cod,
                name=other.drawing_name, horizontal=other.draw_horizontal)
        return super().__call__(other)


@dataclass
class Match:
    """ A match is a diagram with a hole, given by:

    Parameters:
        above : The diagram above the hole.
        below : The diagram below the hole.
        left : The wires left of the hole.
        right : The wires right of the hole.
    """

    above: Diagram
    below: Diagram
    left: Ty
    right: Ty

    def subs(self, target: Diagram) -> Diagram:
        """
        Substitute a diagram inside the hole.

        Parameters:
            target : The diagram to substitute inside the hole.
        """
        return self.above >> self.left @ target @ self.right >> self.below


class Hypergraph(hypergraph.Hypergraph):
    category, functor = Category, Functor

    def to_diagram(self):
        if not self.is_monogamous:
            raise AxiomError(factory_name(
                self.category.ar) + " does not have copy or discard.")
        return super().to_diagram()


Diagram.draw = drawing.draw
Diagram.to_gif = drawing.to_gif

Diagram.sum_factory = Sum
Diagram.bubble_factory = Bubble
Diagram.hypergraph_factory = Hypergraph
Id = Diagram.id<|MERGE_RESOLUTION|>--- conflicted
+++ resolved
@@ -963,7 +963,6 @@
     types :code:`dom` and :code:`cod`.
 
     Parameters:
-<<<<<<< HEAD
         args (Diagram) : The diagrams inside the bubble.
         drawing_name (str) : The label to use when drawing, empty by default.
         draw_as_frame (bool) : Whether to draw the bubble as a frame.
@@ -971,13 +970,6 @@
 
     Raises:
         ValueError : When dom is None and but all the args have the same dom.
-=======
-        args : The diagrams inside the bubble.
-        dom : The domain of the bubble, default is that of :code:`other`.
-        cod : The codomain of the bubble, default is that of :code:`other`.
-        drawing_name (str) : The name of the bubble when drawing it.
-        draw_as_bubble (bool) : Whether to draw as a bubble or as a frame.
->>>>>>> 006c3966
 
     Examples
     --------
@@ -989,16 +981,11 @@
     .. image:: /_static/monoidal/bubble-example.png
         :align: center
 
-<<<<<<< HEAD
     >>> b = Bubble(f, g, h >> h[::-1], dom=x, cod=y @ y)
-=======
-    >>> b = Bubble(f, g, h, dom=x, cod=y @ y)
->>>>>>> 006c3966
     >>> b.draw(path='docs/_static/monoidal/bubble-multiple-args.png')
 
     .. image:: /_static/monoidal/bubble-multiple-args.png
         :align: center
-<<<<<<< HEAD
 
     >>> b = Bubble(f, g, h, dom=x, cod=y @ y, draw_horizontal=False)
     >>> b.draw(path='docs/_static/monoidal/frame-vertical-args.png')
@@ -1024,34 +1011,6 @@
             self.draw_as_frame = draw_as_frame
 
     to_drawing = Diagram.to_drawing
-=======
-    """
-    __ambiguous_inheritance__ = (cat.Bubble, )
-
-    def __init__(
-            self, *args: Diagram, dom: Ty = None, cod: Ty = None, **kwargs):
-        cat.Bubble.__init__(self, *args, dom=dom, cod=cod)
-        self.drawing_name = kwargs.pop("drawing_name", "")
-        self.draw_as_bubble = kwargs.pop(
-            "draw_as_bubble", (len(args) == 1
-                               and len(self.arg.dom) == len(self.dom)
-                               and len(self.arg.cod) == len(self.cod)))
-        Box.__init__(self, self.name, self.dom, self.cod, **kwargs)
-
-    def to_bubble_drawing(self):
-        dom, cod = self.dom.to_drawing(), self.cod.to_drawing()
-        argdom, argcod = self.arg.dom.to_drawing(), self.arg.cod.to_drawing()
-        left, right = Ty(self.drawing_name), Ty("")
-        left.inside[0].always_draw_label = True
-        _open = Box("_open", dom, left @ argdom @ right).to_drawing()
-        _close = Box("_close", left @ argcod @ right, cod).to_drawing()
-        if len(dom) == len(argdom) and len(cod) == len(argcod):
-            _open.bubble_opening = _close.bubble_closing = True
-            _open.draw_as_wires = _close.draw_as_wires = True
-        else:
-            _open.frame_slot_opening = _close.frame_slot_closing = True
-        return _open >> left @ self.arg.to_drawing() @ right >> _close
->>>>>>> 006c3966
 
     def to_frame_drawing(self):
         dom, cod = self.dom.to_drawing(), self.cod.to_drawing()
@@ -1139,11 +1098,8 @@
         if isinstance(other, PRO):
             result = cat.Functor.__call__(self, other.factory(1))
             return sum(other.n * [result], self.cod.ob())
-<<<<<<< HEAD
         if isinstance(other, Dim):
             return sum([self.ob[x] for x in other], self.cod.ob())
-=======
->>>>>>> 006c3966
         if isinstance(other, Ty):
             return sum(map(self, other.inside), self.cod.ob())
         if isinstance(other, cat.Ob):
