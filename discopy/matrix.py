--- conflicted
+++ resolved
@@ -392,14 +392,8 @@
             self, *symbols: "sympy.Symbol", dtype=None, **kwargs) -> Callable:
         from sympy import lambdify
         with backend() as np:
-<<<<<<< HEAD
-            flat_array = self.array.flatten().tolist()
-            array = lambdify(symbols, flat_array, modules=np.module, **kwargs)
-=======
             array = lambdify(
-                symbols, self.array.tolist(), modules=np.module, **kwargs
-            )
->>>>>>> ed927abb
+                symbols, self.array.tolist(), modules=np.module, **kwargs)
         dtype = dtype or self.dtype
         return lambda *xs: type(self)[dtype](array(*xs), self.dom, self.cod)
 
