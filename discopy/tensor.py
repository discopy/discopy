--- conflicted
+++ resolved
@@ -26,30 +26,18 @@
 
 from __future__ import annotations
 
-<<<<<<< HEAD
-from typing import Callable
-=======
 from typing import Callable, TYPE_CHECKING
->>>>>>> 3121f4b3
 
 from discopy import (
     cat, monoidal, rigid, symmetric, frobenius)
 from discopy.cat import factory, assert_iscomposable
-<<<<<<< HEAD
 from discopy.frobenius import Ty, Cup, Category
-from discopy.matrix import Matrix, backend
+from discopy.matrix import (  # noqa: F401
+    Matrix, backend, set_backend, get_backend)
 from discopy.monoidal import assert_isatomic, Layer
 from discopy.rigid import assert_isadjoint
 from discopy.utils import (
-    factory_name, assert_isinstance, product, NamedGeneric)
-
-=======
-from discopy.frobenius import Dim, Cup, Category
-from discopy.matrix import (  # noqa: F401
-    Matrix, backend, set_backend, get_backend)
-from discopy.utils import (
-    factory_name, assert_isinstance, product, assert_isatomic)
->>>>>>> 3121f4b3
+    factory_name, assert_isinstance, product, assert_isatomic, NamedGeneric)
 
 if TYPE_CHECKING:
     import sympy
