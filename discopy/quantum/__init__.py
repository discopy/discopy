# -*- coding: utf-8 -*-

"""
DisCoPy quantum modules: channel, circuit, gates, tk and zx.
"""

from discopy.quantum import (
    circuit, gates, channel, ansatze, zx)

from discopy.quantum.channel import C, Q, CQ, Channel

from discopy.quantum.circuit import (
    bit, qubit, Ty, Digit, Qudit, Circuit, Id, Box, Sum, Swap,
    Functor as CircuitFunctor,
<<<<<<< HEAD
)

=======
    Discard, MixedState, Measure, Encode, IQPansatz, Sim14ansatz, Sim15ansatz,
    Sim8ansatz, random_tiling, real_amp_ansatz)
>>>>>>> 5cb55d4b
from discopy.quantum.gates import (
    Discard, MixedState, Measure, Encode,
    SWAP, ClassicalGate, QuantumGate,
    Controlled, Ket, Bra, Bits, Copy, Match,
    Rx, Ry, Rz, CU1, CRz, CRx, CZ, CX,
    X, Y, Z, H, S, T, scalar, sqrt,
)

from discopy.quantum.ansatze import (
    IQPansatz, Sim14ansatz, Sim15ansatz,
)<|MERGE_RESOLUTION|>--- conflicted
+++ resolved
@@ -12,13 +12,8 @@
 from discopy.quantum.circuit import (
     bit, qubit, Ty, Digit, Qudit, Circuit, Id, Box, Sum, Swap,
     Functor as CircuitFunctor,
-<<<<<<< HEAD
 )
 
-=======
-    Discard, MixedState, Measure, Encode, IQPansatz, Sim14ansatz, Sim15ansatz,
-    Sim8ansatz, random_tiling, real_amp_ansatz)
->>>>>>> 5cb55d4b
 from discopy.quantum.gates import (
     Discard, MixedState, Measure, Encode,
     SWAP, ClassicalGate, QuantumGate,
@@ -28,5 +23,5 @@
 )
 
 from discopy.quantum.ansatze import (
-    IQPansatz, Sim14ansatz, Sim15ansatz,
+    IQPansatz, Sim14ansatz, Sim15ansatz, random_tiling, real_amp_ansatz,
 )