--- conflicted
+++ resolved
@@ -458,13 +458,6 @@
 
         if distance == 1:
             return self
-<<<<<<< HEAD
-        src, tgt = (0, 1) if distance > 0 else (1, 0)
-        perm = Circuit.permutation([src, *range(2, n_qubits), tgt])
-        diagram = perm[::-1]\
-            >> type(self)(controlled) @ qubit ** (abs(distance) - 1)\
-            >> perm
-=======
 
         skipped_qbs = n_qubits - (1 + len(controlled.dom))
 
@@ -475,12 +468,11 @@
         else:
             pattern = [n_qubits - 1, *range(n_qubits - 1)]
 
-        perm = Circuit.permutation(pattern, inverse=False)
+        perm = Circuit.permutation(pattern)
         diagram = (perm
                    >> type(self)(controlled) @ Id(skipped_qbs)
                    >> perm[::-1])
 
->>>>>>> 452185e8
         return diagram
 
     def grad(self, var, **params):
