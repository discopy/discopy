# -*- coding: utf-8 -*-

from pytest import raises

from discopy.closed import *
from discopy.python import *


def test_Function():
    x, y, z = (complex, ), (bool, ), (float, )
    f = Function(dom=y, cod=exp(z, x),
                 inside=lambda y: lambda x: abs(x) ** 2 if y else 0)
    g = Function(dom=x + y, cod=z, inside=lambda x, y: f(y)(x))

    assert f.uncurry().curry()(True)(1j) == f(True)(1j)
    assert f.uncurry(left=False).curry(left=False)(True)(1j) == f(True)(1j)
    assert g.curry().uncurry()(1j, True) == g(1j, True)
    assert g.curry(left=False).uncurry(left=False)(1j, True) == g(1j, True)


def test_fixed_point():
    from math import sqrt
    phi = Function(lambda x=1: 1 + 1 / x, dom=(float,), cod=(float,)).fix()
    assert phi() == (1 + sqrt(5)) / 2


def test_trace():
    with raises(NotImplementedError):
        Function.id(int).trace(left=True)


def test_FinSet():
    from discopy.markov import Ty, Diagram, Functor, Category
    from discopy.python import finset

    x = Ty('x')
    copy, discard, swap = Diagram.copy(x), Diagram.copy(x, 0), Diagram.swap(x, x)
    F = Functor({x: 1}, {}, cod=Category(int, finset.Function))

    assert F(copy >> discard @ x) == F(Diagram.id(x)) == F(copy >> x @ discard)
    assert F(copy >> copy @ x) == F(Diagram.copy(x, 3)) == F(copy >> x @ copy)
    assert F(copy >> swap) == F(copy)


def test_additive_Function():
    from discopy.interaction import Ty, Diagram
    from discopy.python.additive import Ty as T, Function, Id, Swap, Merge
<<<<<<< HEAD
    
    x = (int, )
    m, e = Function.merge(x, n=2), Function.merge(x, n=0)

    eq = lambda *fs: all(fs[0].is_parallel(f) for f in fs) and all(
        len(set(f(42, i) for f in fs)) == 1 for i in range(len(fs[0].dom)))
    
    assert eq(Swap(x, x) >> m, m)
    assert eq(x @ e >> m, Id(x), e @ x >> m)
    assert eq(m @ x >> m, x @ m >> m, Function.merge(x, n=3))
    assert eq(Function.merge(x + x), x @ Swap(x, x) @ x >> m @ m)
    assert eq(Swap(x, x).trace(), Id(x))
    
    T, D = Ty[tuple], Diagram[Function]

    assert eq(D.id(T(x, x)).transpose().inside, Id(x + x))
=======

    X, xs = (int, ), []
    m, e = Function.merge(X, n=2), Function.merge(X, n=0)

    def f_inside(m, n=0):
        xs.append(m)
        return 3 * m + 1 if m % 2 else m // 2, 0 if n == 1 and m == 2 else 1

    f = Function(f_inside, X + X, X + X)
    g = Function(lambda m: m // 2, X, X)

    # This converges if https://en.wikipedia.org/wiki/Collatz_conjecture holds.
    assert f.trace()(42) == 1 and xs == [42, 21, 64, 32, 16, 8, 4, 2]

    eq = lambda *fs: all(fs[0].is_parallel(f) for f in fs) and all(
        len(set(f(42, i) for f in fs)) == 1 for i in range(len(fs[0].dom)))

    assert eq(Swap(X, X) >> m, m)
    assert eq(X @ e >> m, Id(X), e @ X >> m)
    assert eq(m @ X >> m, X @ m >> m, Function.merge(X, n=3))
    assert eq(Function.merge(X + X), X @ Swap(X, X) @ X >> m @ m)

    assert eq(Swap(X, X).trace(), Id(X))  # Yanking
    assert eq((f >> X @ g).trace(), (X @ g >> f).trace())  # Sliding
    assert eq((g @ X >> f).trace(), g >> f.trace())  # Left-naturality
    assert eq((f >> g @ X).trace(), f.trace() >> g)  # Right-naturality
    
    T, D = Ty[tuple], Diagram[Function]

    assert eq(D.id(T(X, X)).transpose().inside, Id(X + X))
>>>>>>> 88f8d6b5
<|MERGE_RESOLUTION|>--- conflicted
+++ resolved
@@ -45,24 +45,6 @@
 def test_additive_Function():
     from discopy.interaction import Ty, Diagram
     from discopy.python.additive import Ty as T, Function, Id, Swap, Merge
-<<<<<<< HEAD
-    
-    x = (int, )
-    m, e = Function.merge(x, n=2), Function.merge(x, n=0)
-
-    eq = lambda *fs: all(fs[0].is_parallel(f) for f in fs) and all(
-        len(set(f(42, i) for f in fs)) == 1 for i in range(len(fs[0].dom)))
-    
-    assert eq(Swap(x, x) >> m, m)
-    assert eq(x @ e >> m, Id(x), e @ x >> m)
-    assert eq(m @ x >> m, x @ m >> m, Function.merge(x, n=3))
-    assert eq(Function.merge(x + x), x @ Swap(x, x) @ x >> m @ m)
-    assert eq(Swap(x, x).trace(), Id(x))
-    
-    T, D = Ty[tuple], Diagram[Function]
-
-    assert eq(D.id(T(x, x)).transpose().inside, Id(x + x))
-=======
 
     X, xs = (int, ), []
     m, e = Function.merge(X, n=2), Function.merge(X, n=0)
@@ -92,5 +74,4 @@
     
     T, D = Ty[tuple], Diagram[Function]
 
-    assert eq(D.id(T(X, X)).transpose().inside, Id(X + X))
->>>>>>> 88f8d6b5
+    assert eq(D.id(T(X, X)).transpose().inside, Id(X + X))