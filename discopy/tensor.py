# -*- coding: utf-8 -*-

"""
The category of matrices with the Kronecker product as monoidal product.

Summary
-------

.. autosummary::
    :template: class.rst
    :nosignatures:
    :toctree:

    Dim
    Tensor
    Functor
    Diagram
    Box
    Swap
    Cup
    Cap
    Spider
    Sum
    Bubble
"""

from __future__ import annotations

from typing import Callable

from discopy import (
    cat, monoidal, rigid, symmetric, frobenius)
from discopy.cat import factory, assert_iscomposable
from discopy.frobenius import Dim, Cup, Category
<<<<<<< HEAD
from discopy.matrix import Matrix, backend, set_backend, get_backend
=======
from discopy.matrix import Matrix, backend
>>>>>>> f6b50338
from discopy.monoidal import assert_isatomic
from discopy.utils import factory_name, assert_isinstance, product


@factory
class Tensor(Matrix):
    """
    A tensor is a :class:`Matrix` with dimensions as domain and codomain and
    the Kronecker product as tensor.

    Parameters:
        inside : The array inside the tensor.
        dom : The domain dimension.
        cod : The codomain dimension.

    .. admonition:: Summary

        .. autosummary::

            id
            then
            tensor
            dagger
            cups
            caps
            swap
            spiders
            transpose
            conjugate
            round
            subs
            grad
            jacobian

    Examples
    --------
    >>> m = Tensor([0, 1, 1, 0], Dim(2), Dim(2))
    >>> v = Tensor([0, 1], Dim(1), Dim(2))
    >>> v >> m >> v.dagger()
    Tensor[int64]([0], dom=Dim(1), cod=Dim(1))

    Notes
    -----
    Tensors can have sympy symbols as free variables.

    >>> from sympy import Expr
    >>> from sympy.abc import phi, psi
    >>> v = Tensor[Expr]([phi, psi], Dim(1), Dim(2))
    >>> d = v >> v.dagger()
    >>> assert v >> v.dagger() == Tensor[Expr](
    ...     [phi * phi.conjugate() + psi * psi.conjugate()], Dim(1), Dim(1))

    These can be substituted and lambdifed.

    >>> v.subs(phi, 0).lambdify(psi, dtype=int)(1)
    Tensor[int]([0, 1], dom=Dim(1), cod=Dim(2))

    We can also use jax.numpy using :func:`backend`.

    >>> with backend('jax'):
    ...     f = lambda *xs: d.lambdify(phi, psi, dtype=float)(*xs).array
    ...     import jax
    ...     assert jax.grad(f)(1., 2.) == 2.
    """
    def __class_getitem__(cls, dtype: type, _cache=dict()):
        """ We need a fresh cache for Tensor. """
        return Matrix.__class_getitem__.__func__(cls, dtype, _cache)

    def __init__(self, array, dom: Dim, cod: Dim):
        assert_isinstance(dom, Dim)
        assert_isinstance(cod, Dim)
        super().__init__(array, product(dom.inside), product(cod.inside))
        self.array = self.array.reshape(dom.inside + cod.inside)
        self.dom, self.cod = dom, cod

    @classmethod
    def id(cls, dom=Dim(1)) -> Tensor:
        return cls(Matrix.id(product(dom.inside)).array, dom, dom)

    def then(self, other: Tensor = None, *others: Tensor) -> Tensor:
        if other is None or others:
            return super().then(other, *others)
        assert_isinstance(other, type(self))
        assert_iscomposable(self, other)
        with backend() as np:
            array = np.tensordot(self.array, other.array, len(self.cod))\
                if self.array.shape and other.array.shape\
                else self.array * other.array
        return type(self)(array, self.dom, other.cod)

    def tensor(self, other: Tensor = None, *others: Tensor) -> Tensor:
        if other is None or others:
            return Diagram.tensor(self, other, *others)
        assert_isinstance(other, Tensor)
        dom, cod = self.dom @ other.dom, self.cod @ other.cod
        source = range(len(dom @ cod))
        target = [
            i if i < len(self.dom) or i >= len(self.dom @ other.dom @ self.cod)
            else i - len(self.cod) if i >= len(self.dom @ self.cod)
            else i + len(other.dom) for i in source]
        with backend() as np:
            array = np.tensordot(self.array, other.array, 0)\
                if self.array.shape and other.array.shape\
                else self.array * other.array
            array = np.moveaxis(array, source, target)
        return type(self)(array, dom, cod)

    def dagger(self) -> Tensor:
        source = range(len(self.dom @ self.cod))
        target = [i + len(self.cod) if i < len(self.dom) else
                  i - len(self.dom) for i in range(len(self.dom @ self.cod))]
        with backend() as np:
            array = np.conjugate(np.moveaxis(self.array, source, target))
        return type(self)(array, self.cod, self.dom)

    @classmethod
    def cup_factory(cls, left: Dim, right: Dim) -> Tensor:
        assert_isinstance(left, Dim)
        assert_isinstance(right, Dim)
        left.assert_isadjoint(right)
        return cls(cls.id(left).array, left @ right, Dim(1))

    @classmethod
    def cups(cls, left: Dim, right: Dim) -> Tensor:
        return rigid.nesting(cls, cls.cup_factory)(left, right)

    @classmethod
    def caps(cls, left: Dim, right: Dim) -> Tensor:
        return cls.cups(left, right).dagger()

    @classmethod
    def swap(cls, left: Dim, right: Dim) -> Tensor:
        dom, cod = left @ right, right @ left
        array = cls.id(dom).array
        source = range(len(dom), 2 * len(dom))
        target = [i + len(right) if i < len(dom @ left)
                  else i - len(left) for i in source]
        with backend() as np:
            return cls(np.moveaxis(array, source, target), dom, cod)

    @classmethod
    def spider_factory(cls, n_legs_in: int, n_legs_out: int,
                       typ: Dim, phase=None) -> Tensor:
        if phase is not None:
            raise NotImplementedError
        assert_isatomic(typ, Dim)
        n, = typ.inside
        dom, cod = typ ** n_legs_in, typ ** n_legs_out
        with backend('numpy'):
            result = cls.zero(dom, cod)
            for i in range(n):
                result.array[len(dom @ cod) * (i, )] = 1
            return result

    @classmethod
    def spiders(cls, n_legs_in: int, n_legs_out: int, typ: Dim, phase=None
                ) -> Tensor:
        """
        The tensor of interleaving spiders.

        Parameters:
            n_legs_in : The number of legs in for each spider.
            n_legs_out : The number of legs out for each spider.
            typ : The type of the spiders.
        """
        return frobenius.Diagram.spiders.__func__(
            cls, n_legs_in, n_legs_out, typ, phase)

    def transpose(self, left=False) -> Tensor:
        """
        Returns the diagrammatic transpose.

        Note
        ----
        This is *not* the same as the algebraic transpose for non-atomic dims.
        """
        return type(self)(
            self.array.transpose(), self.cod[::-1], self.dom[::-1])

    l = r = property(transpose)

    def conjugate(self, diagrammatic=True) -> Tensor:
        """
        Returns the conjugate of a tensor.

        Parameters
        ----------
        diagrammatic : bool, default: True
            Whether to use the diagrammatic or algebraic conjugate.
        """
        if not diagrammatic:
            with backend() as np:
                return Tensor[self.dtype](
                    np.conjugate(self.array), self.dom, self.cod)
        # reverse the wires for both inputs and outputs
        source = range(len(self.dom @ self.cod))
        target = [
            len(self.dom) - i - 1 for i in range(len(self.dom @ self.cod))]
        with backend() as np:
            array = np.conjugate(np.moveaxis(self.array, source, target))
        return type(self)(array, self.dom[::-1], self.cod[::-1])

    @classmethod
    def zero(cls, dom: Dim, cod: Dim) -> Tensor:
        """
        Returns the zero tensor of a given shape.

        Examples
        --------
        >>> assert Tensor.zero(Dim(2), Dim(2))\\
        ...     == Tensor([0, 0, 0, 0], Dim(2), Dim(2))
        """
        with backend() as np:
            return cls(np.zeros((dom @ cod).inside, dtype=cls.dtype or int),
                       dom, cod)

    def jacobian(self, *variables: "list[sympy.Symbol]", **params) -> Tensor:
        """
        Jacobian with respect to :code:`variables`.

        Parameters:
            variables : The list of variables to differentiate.

        Returns
        -------
        tensor : Tensor
            with :code:`tensor.dom == self.dom`
            and :code:`tensor.cod == Dim(len(variables)) @ self.cod`.

        Examples
        --------
        >>> from sympy import Expr
        >>> from sympy.abc import x, y, z
        >>> vector = Tensor[Expr]([x ** 2, y * z], Dim(1), Dim(2))
        >>> vector.jacobian(x, y, z)
        Tensor[Expr]([2*x, 0, 0, z, 0, y], dom=Dim(1), cod=Dim(3, 2))
        """
        dim = Dim(len(variables) or 1)
        result = self.zero(self.dom, dim @ self.cod)
        for i, var in enumerate(variables):
            onehot = self.zero(Dim(1), dim)
            onehot.array[i] = 1
            result += onehot @ self.grad(var)
        return result


class Functor(frobenius.Functor):
    """
    A tensor functor is a frobenius functor with a domain category ``dom``
    and ``Category(Dim, Tensor[dtype])`` as codomain for a given ``dtype``.

    Parameters:
        ob : The object mapping.
        ar : The arrow mapping.
        dom : The domain of the functor.
        dtype : The datatype for the codomain ``Category(Dim, Tensor[dtype])``.

    Example
    -------
    >>> n, s = map(rigid.Ty, "ns")
    >>> Alice = rigid.Box('Alice', rigid.Ty(), n)
    >>> loves = rigid.Box('loves', rigid.Ty(), n.r @ s @ n.l)
    >>> Bob = rigid.Box('Bob', rigid.Ty(), n)
    >>> diagram = Alice @ loves @ Bob\\
    ...     >> rigid.Cup(n, n.r) @ s @ rigid.Cup(n.l, n)

    >>> F = Functor(
    ...     ob={s: 1, n: 2},
    ...     ar={Alice: [0, 1], loves: [0, 1, 1, 0], Bob: [1, 0]},
    ...     dom=rigid.Category(), dtype=bool)
    >>> F(diagram)
    Tensor[bool]([True], dom=Dim(1), cod=Dim(1))

    >>> rewrite = diagram\\
    ...     .transpose_box(2).transpose_box(0, left=True).normal_form()
    >>> from discopy.drawing import Equation
    >>> Equation(diagram, rewrite).draw(
    ...     figsize=(8, 3), path='docs/_static/tensor/rewrite.png')

    .. image :: /_static/tensor/rewrite.png
        :align: center

    >>> assert F(diagram) == F(rewrite)
    """
    dom, cod = frobenius.Category(), Category(Dim, Tensor)

    def __init__(
            self, ob: dict[cat.Ob, Dim], ar: dict[cat.Box, array],
            dom: cat.Category = None, dtype: type = int):
        self.dtype = dtype
        cod = Category(type(self).cod.ob, type(self).cod.ar[dtype])
        super().__init__(ob, ar, dom=dom or type(self).dom, cod=cod)

    def __repr__(self):
        return factory_name(type(self)) + f"(ob={self.ob}, ar={self.ar}, "\
            + f"dom={self.dom}, dtype={self.dtype.__name__})"

    def __call__(self, other):
        if isinstance(other, Dim):
            return other
        if isinstance(other, Bubble):
            return self(other.arg).map(other.func)
        if isinstance(other, (cat.Ob, cat.Box)):
            return super().__call__(other)
        assert_isinstance(other, monoidal.Diagram)
        dim = lambda scan: len(self(scan))
        scan, array = other.dom, Tensor.id(self(other.dom)).array
        for box, off in zip(other.boxes, other.offsets):
            if isinstance(box, symmetric.Swap):
                source = range(
                    dim(other.dom @ scan[:off]),
                    dim(other.dom @ scan[:off] @ box.dom))
                target = [
                    i + dim(box.right)
                    if i < dim(other.dom @ scan[:off]) + dim(box.left)
                    else i - dim(box.left) for i in source]
                with backend() as np:
                    array = np.moveaxis(array, list(source), list(target))
                scan = scan[:off] @ box.cod @ scan[off + len(box.dom):]
                continue
            left = dim(scan[:off])
            source = list(range(dim(other.dom) + left,
                                dim(other.dom) + left + dim(box.dom)))
            target = list(range(dim(box.dom)))
            with backend() as np:
                array = np.tensordot(array, self(box).array, (source, target))
            source = range(len(array.shape) - dim(box.cod), len(array.shape))
            target = range(dim(other.dom) + left,
                           dim(other.dom) + left + dim(box.cod))
            with backend() as np:
                array = np.moveaxis(array, list(source), list(target))
            scan = scan[:off] @ box.cod @ scan[off + len(box.dom):]
        return self.cod.ar(array, self(other.dom), self(other.cod))


@factory
class Diagram(frobenius.Diagram):
    """
    A tensor diagram is a frobenius diagram with tensor boxes.

    Example
    -------
    >>> vector = Box('vector', Dim(1), Dim(2), [0, 1])
    >>> diagram = vector[::-1] >> vector @ vector
    >>> print(diagram)
    vector[::-1] >> vector >> Dim(2) @ vector
    """
    ty_factory = Dim

    def eval(self, contractor: Callable = None, dtype: type = None) -> Tensor:
        """
        Evaluate a tensor diagram as a :class:`Tensor`.

        Parameters:
            contractor : Use ``tensornetwork`` or :class:`Functor` by default.
            dtype : Used for spiders.

        Examples
        --------
        >>> vector = Box('vector', Dim(1), Dim(2), [0, 1])
        >>> assert (vector >> vector[::-1]).eval().array == 1
        >>> from tensornetwork.contractors import auto
        >>> assert (vector >> vector[::-1]).eval(auto).array == 1
        """
        dtype = dtype or int
        if contractor is None:
            return Functor(
                ob=lambda x: x, ar=lambda f: f.array, dtype=dtype)(self)
        array = contractor(*self.to_tn(dtype=dtype)).tensor
        return Tensor[dtype](array, self.dom, self.cod)

    def to_tn(self, dtype: type = None) -> tuple[
            list["tensornetwork.Node"], list["tensornetwork.Edge"]]:
        """
        Convert a tensor diagram to :code:`tensornetwork`.

        Parameters:
            dtype : Used for spiders.

        Examples
        --------
        >>> import numpy as np
        >>> from tensornetwork import Node, Edge
        >>> vector = Box('vector', Dim(1), Dim(2), [0, 1])
        >>> nodes, output_edge_order = vector.to_tn()
        >>> node, = nodes
        >>> assert node.name == "vector" and np.all(node.tensor == [0, 1])
        >>> assert output_edge_order == [node[0]]
        """
        import tensornetwork as tn
        nodes = [
            tn.CopyNode(2, getattr(dim, 'dim', dim), f'input_{i}', dtype=dtype)
            for i, dim in enumerate(self.dom.inside)]
        inputs, outputs = [n[0] for n in nodes], [n[1] for n in nodes]
        for box, offset in zip(self.boxes, self.offsets):
            if isinstance(box, Swap):
                outputs[offset], outputs[offset + 1]\
                    = outputs[offset + 1], outputs[offset]
                continue
            if isinstance(box, (Cup, Spider)):
                dims = (len(box.dom), len(box.cod))
                if dims == (1, 1):  # identity
                    continue
                elif dims == (2, 0):  # cup
                    tn.connect(*outputs[offset:offset + 2])
                    del outputs[offset:offset + 2]
                    continue
                else:
                    node = tn.CopyNode(
                        sum(dims), outputs[offset].dimension, dtype=dtype)
            else:
                array = box.eval(dtype=dtype).array
                node = tn.Node(array, str(box))
            for i, _ in enumerate(box.dom):
                tn.connect(outputs[offset + i], node[i])
            outputs[offset:offset + len(box.dom)] = node[len(box.dom):]
            nodes.append(node)
        return nodes, inputs + outputs

    def grad(self, var, **params):
        """ Gradient with respect to :code:`var`. """
        if var not in self.free_symbols:
            return self.sum_factory((), self.dom, self.cod)
        left, box, right, tail = tuple(self.inside[0]) + (self[1:], )
        t1 = self.id(left) @ box.grad(var, **params) @ self.id(right) >> tail
        t2 = self.id(left) @ box @ self.id(right) >> tail.grad(var, **params)
        return t1 + t2

    def jacobian(self, variables, **params) -> Diagram:
        """
        Diagrammatic jacobian with respect to :code:`variables`.

        Parameters
        ----------
        variables : List[sympy.Symbol]
            Differentiated variables.

        Returns
        -------
        tensor : Tensor
            with :code:`tensor.dom == self.dom`
            and :code:`tensor.cod == Dim(len(variables)) @ self.cod`.

        Examples
        --------
        >>> from sympy import Expr
        >>> from sympy.abc import x, y, z
        >>> vector = Box("v", Dim(1), Dim(2), [x ** 2, y * z])
        >>> vector.jacobian([x, y, z]).eval(dtype=Expr)
        Tensor[Expr]([2*x, 0, 0, z, 0, y], dom=Dim(1), cod=Dim(3, 2))
        """
        dim = Dim(len(variables) or 1)
        result = Sum((), self.dom, dim @ self.cod)
        for i, var in enumerate(variables):
            onehot = Tensor.zero(Dim(1), dim)
            onehot.array[i] = 1
            result += Box(str(var), Dim(1), dim, onehot.array) @ self.grad(var)
        return result


class Box(frobenius.Box, Diagram):
    """
    A tensor box is a frobenius box with an array as data.

    Parameters:
        name : The name of the box.
        dom : The domain of the box, i.e. its input dimension.
        cod : The codomain of the box, i.e. its output dimension.
        data : The array inside the tensor box.
        dtype : The datatype for the entries of the array.
    """
    __ambiguous_inheritance__ = (frobenius.Box, )

    @property
    def array(self):
        if self.data is not None:
            with backend() as np:
                return np.array(self.data).reshape(
                    self.dom.inside + self.cod.inside)

    def grad(self, var, **params):
        return self.bubble(
            func=lambda x: getattr(x, "diff", lambda _: 0)(var),
            drawing_name=f"$\\partial {var}$")


class Cup(frobenius.Cup, Box):
    """
    A tensor cup is a frobenius cup in a tensor diagram.

    Parameters:
        left (Dim) : The atomic type.
        right (Dim) : Its adjoint.
    """
    __ambiguous_inheritance__ = (frobenius.Cup, )


class Cap(frobenius.Cap, Box):
    """
    A tensor cap is a frobenius cap in a tensor diagram.

    Parameters:
        left (Dim) : The atomic type.
        right (Dim) : Its adjoint.
    """
    __ambiguous_inheritance__ = (frobenius.Cap, )


class Swap(frobenius.Swap, Box):
    """
    A tensor swap is a frobenius swap in a tensor diagram.

    Parameters:
        left (Dim) : The type on the top left and bottom right.
        right (Dim) : The type on the top right and bottom left.
    """
    __ambiguous_inheritance__ = (frobenius.Swap, )


class Spider(frobenius.Spider, Box):
    """
    A tensor spider is a frobenius spider in a tensor diagram.

    Parameters:
        n_legs_in (int) : The number of legs in.
        n_legs_out (int) : The number of legs out.
        typ (Dim) : The dimension of the spider.
        data : The phase of the spider.

    Examples
    --------
    >>> vector = Box('vec', Dim(1), Dim(2), [0, 1])
    >>> spider = Spider(1, 2, Dim(2))
    >>> assert (vector >> spider).eval() == (vector @ vector).eval()
    >>> from discopy.drawing import Equation
    >>> Equation(vector >> spider, vector @ vector).draw(
    ...     path='docs/_static/tensor/frobenius-example.png', figsize=(3, 2))

    .. image:: /_static/tensor/frobenius-example.png
        :align: center
    """
    __ambiguous_inheritance__ = (frobenius.Spider, )


class Sum(monoidal.Sum, Box):
    """
    A formal sum of tensor diagrams with the same domain and codomain.

    Parameters:
        terms (tuple[Diagram, ...]) : The terms of the formal sum.
        dom (Dim) : The domain of the formal sum.
        cod (Dim) : The codomain of the formal sum.
    """
    __ambiguous_inheritance__ = (monoidal.Sum, )


class Bubble(monoidal.Bubble, Box):
    """
    Bubble in a tensor diagram, applies a function elementwise.

    Parameters
    ----------
    inside : tensor.Diagram
        The diagram inside the bubble.
    func : callable
        The function to apply, default is :code:`lambda x: int(not x)`.

    Examples
    --------

    >>> men = Box("men", Dim(1), Dim(2), [0, 1])
    >>> mortal = Box("mortal", Dim(2), Dim(1), [1, 1])
    >>> men_are_mortal = (men >> mortal.bubble()).bubble()
    >>> assert men_are_mortal.eval(dtype=bool)
    >>> men_are_mortal.draw(draw_type_labels=False,
    ...                     path='docs/_static/tensor/men-are-mortal.png')

    .. image:: /_static/tensor/men-are-mortal.png
        :align: center

    >>> from sympy import Expr
    >>> from sympy.abc import x
    >>> f = Box('f', Dim(2), Dim(2), [1, 0, 0, x])
    >>> g = Box('g', Dim(2), Dim(2), [-x, 0, 0, 1])
    >>> def grad(diagram, var):
    ...     return diagram.bubble(
    ...         func=lambda x: getattr(x, "diff", lambda _: 0)(var),
    ...         drawing_name=f"d${var}$" )
    >>> lhs = grad(f >> g, x)
    >>> rhs = (grad(f, x) >> g) + (f >> grad(g, x))
    >>> assert lhs.eval(dtype=Expr) == rhs.eval(dtype=Expr)

    >>> from discopy.drawing import Equation
    >>> Equation(lhs, rhs).draw(figsize=(5, 2), draw_type_labels=False,
    ...                         path='docs/_static/tensor/product-rule.png')

    .. image:: /_static/tensor/product-rule.png
        :align: center
    """
    __ambiguous_inheritance__ = (monoidal.Bubble, )

    def __init__(self, inside, func=lambda x: int(not x), **params):
        self.func = func
        super().__init__(inside, **params)

    def grad(self, var, **params):
        """
        The gradient of a bubble is given by the chain rule.

        >>> from sympy.abc import x
        >>> g = Box('g', Dim(2), Dim(2), [2 * x, 0, 0, x + 1])
        >>> f = lambda d: d.bubble(func=lambda x: x ** 2, drawing_name="f")
        >>> lhs, rhs = Box.grad(f(g), x), f(g).grad(x)

        >>> from discopy.drawing import Equation
        >>> Equation(lhs, rhs).draw(draw_type_labels=False,
        ...                         path='docs/_static/tensor/chain-rule.png')

        .. image:: /_static/tensor/chain-rule.png
            :align: center
        """
        from sympy import Symbol
        tmp = Symbol("tmp")
        name = "$\\frac{{\\partial {}}}{{\\partial {}}}$"
        return Spider(1, 2, self.dom)\
            >> self.arg.bubble(
                func=lambda x: self.func(tmp).diff(tmp).subs(tmp, x),
                drawing_name=name.format(self.drawing_name, var))\
            @ self.arg.grad(var) >> Spider(2, 1, self.cod)


Diagram.sum_factory, Diagram.braid_factory = Sum, Swap
Diagram.cup_factory, Diagram.cap_factory = Cup, Cap
Diagram.spider_factory, Diagram.bubble_factory = Spider, Bubble
Id = Diagram.id<|MERGE_RESOLUTION|>--- conflicted
+++ resolved
@@ -32,11 +32,7 @@
     cat, monoidal, rigid, symmetric, frobenius)
 from discopy.cat import factory, assert_iscomposable
 from discopy.frobenius import Dim, Cup, Category
-<<<<<<< HEAD
 from discopy.matrix import Matrix, backend, set_backend, get_backend
-=======
-from discopy.matrix import Matrix, backend
->>>>>>> f6b50338
 from discopy.monoidal import assert_isatomic
 from discopy.utils import factory_name, assert_isinstance, product
 
