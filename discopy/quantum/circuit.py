--- conflicted
+++ resolved
@@ -301,11 +301,6 @@
                 lambda x: x.inside[0].dim, {},
                 dtype=complex, dom=Category(Ty, Circuit))
             return Tensor[complex](array, f(self.dom), f(self.cod))
-<<<<<<< HEAD
-=======
-
-        from discopy.quantum import channel
->>>>>>> 27b965df
         if backend is None:
             if others:
                 return [circuit.eval(mixed=mixed, **params)
