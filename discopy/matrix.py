"""
The category of matrices with the direct sum as monoidal product.

Summary
-------

.. autosummary::
    :template: class.rst
    :nosignatures:
    :toctree:

    Matrix
    Backend
    NumPy
    JAX
    PyTorch
    TensorFlow

.. admonition:: Functions

    .. autosummary::
        :template: function.rst
        :nosignatures:
        :toctree:

        backend
        get_backend

See also
--------

* :class:`Tensor` is a subclass of :class:`Matrix` with the Kronecker product
  as tensor.
* :class:`Matrix` is used to evaluate :class:`quantum.optics.Diagram`.

"""
from __future__ import annotations

from contextlib import contextmanager

from discopy import cat, monoidal, config
from discopy.cat import (
    factory,
    Composable,
    assert_iscomposable,
    assert_isparallel,
)
from discopy.monoidal import Whiskerable
<<<<<<< HEAD
from discopy.utils import assert_isinstance, mmap, Parametrised
=======
from discopy.utils import assert_isinstance, unbiased, NamedGeneric
>>>>>>> 4da44ef1

import numpy as np


@factory
<<<<<<< HEAD
class Matrix(Parametrised, Composable[int], Whiskerable):
=======
class Matrix(Composable[int], Whiskerable, NamedGeneric['dtype']):
>>>>>>> 4da44ef1
    """
    A matrix is an ``array`` with natural numbers as ``dom`` and ``cod``.

    .. admonition:: Summary

        .. autosummary::

            id
            then
            tensor
            zero
            swap
            transpose
            conjugate
            dagger
            map
            round
            copy
            discard
            merge
            basis
            repeat
            trace
            lambdify
            subs
            grad

    Note
    ----
    The class ``Matrix[dtype]`` has arrays with entries in any given ``dtype``.
    For example:

    >>> Matrix[complex].id(1)
    Matrix[complex]([1.+0.j], dom=1, cod=1)
    >>> assert Matrix[complex].id(1) != Matrix[float].id(1)

    The default data type is determined by underlying array datastructure of
    the backend used. An array is initialised with ``array`` as parameter and
    the dtype of the ``Matrix`` object is the data type of this array.
    >>> assert Matrix([1, 0], dom=1, cod=2).dtype == np.int64
    >>> assert Matrix([0.5, 0.5], dom=1, cod=2).dtype == np.float64
    >>> assert Matrix([0.5j], dom=1, cod=1).dtype == np.complex128

    The data type needs to have the structure of a rig (riNg with no negatives)
    i.e. with methods ``__add__`` and ``__mul__`` as well as an ``__init__``
    that can accept both ``0`` and ``1`` as input.

    Examples
    --------
    >>> m = Matrix([0, 1, 1, 0], 2, 2)
    >>> v = Matrix([0, 1], 1, 2)
    >>> v >> m >> v.dagger()
    Matrix[int64]([0], dom=1, cod=1)
    >>> m + m
    Matrix[int64]([0, 2, 2, 0], dom=2, cod=2)
    >>> assert m.then(m, m, m, m) == m >> m >> m >> m >> m

    The monoidal product for :py:class:`.Matrix` is the direct sum:

    >>> x = Matrix([2, 4], 2, 1)
    >>> x.array
    array([[2],
           [4]])
    >>> x @ x
    Matrix[int64]([2, 0, 4, 0, 0, 2, 0, 4], dom=4, cod=2)
    >>> (x @ x).array
    array([[2, 0],
           [4, 0],
           [0, 2],
           [0, 4]])
    """

    def cast(self, dtype: type) -> Matrix:
        """
        Cast a matrix to a given ``dtype``.

        Parameters:
            dtype : The target datatype.

        Example
        -------
        >>> assert Matrix.id().cast(bool) == Matrix[bool].id()
        """
        return type(self)[dtype](self.array, self.dom, self.cod)

    def __new__(cls, array, *args, **kwargs):
        with backend() as np:
            if cls.dtype is None:
                array = np.array(array)
                # The dtype of an np.arrays is a class that contains a type
                # attribute that is the actual type. However, other backends
                # have different structures, so this is the easiest option:
                dtype = getattr(array.dtype, "type", array.dtype)
                return cls.__new__(cls[dtype], array, *args, **kwargs)
            return object.__new__(cls)

    def __init__(self, array, dom: int, cod: int):
        assert_isinstance(dom, int)
        assert_isinstance(cod, int)
        self.dom, self.cod = dom, cod
        with backend() as np:
            self.array = np.array(array, dtype=self.dtype).reshape((dom, cod))

    def __eq__(self, other):
        return isinstance(other, self.factory)\
            and self.dtype == other.dtype\
            and (self.dom, self.cod) == (other.dom, other.cod)\
            and (self.array == other.array).all()

    def is_close(self, other: Matrix, rtol=1.e-8, atol=1.e-8) -> bool:
        """
        Whether a matrix is numerically close to an ``other``.

        Parameters:
            other : The other matrix with which to check closeness.
            rtol: float
                    The relative tolerance parameter (see Notes).
                    Default value for results of order unity is 1.e-5
            atol : float
                    The absolute tolerance parameter (see Notes).
                    Default value for results of order unity is 1.e-8

        Notes:
       (taken from np.isclose documentation)

            For finite values, isclose uses the following equation to
            test whether two floating point values are equivalent.

             absolute(`a` - `b`) <= (`atol` + `rtol` * absolute(`b`))

            Unlike the built-in `math.isclose`, the above equation is not
            symmetric in `a` and `b` -- it assumes `b` is the reference
            value -- so that `isclose(a, b)` might be different from
            `isclose(b, a)`.

            Furthermore, the default value of atol is not zero, and is used
            to determine what small values should be considered close to zero.
            The default value is appropriate for expected values of order
            unity: if the expected values are significantly smaller than one,
            it can result in false positives.

            `atol` should be carefully selected for the use case at hand.
            A zero value for `atol` will result in `False` if either `a`
            or `b` is zero.

            `isclose` is not defined for non-numeric data types.
            `bool` is considered a numeric data-type for this purpose

        """
        assert_isinstance(other, type(self))
        assert_isinstance(self, type(other))
        assert_isparallel(self, other)
        with backend() as np:
            return np.isclose(self.array, other.array, rtol, atol).all()

    def __repr__(self):
        np_array = getattr(self.array, 'numpy', lambda: self.array)()
        return type(self).__name__ + f"({array2string(np_array.reshape(-1))},"\
                                     f" dom={self.dom}, cod={self.cod})"

    def __iter__(self):
        for i in self.array:
            yield i

    def __bool__(self):
        return bool(self.array)

    def __int__(self):
        return int(self.array)

    def __float__(self):
        return float(self.array)

    def __complex__(self):
        return complex(self.array)

    @classmethod
    def id(cls, dom=0) -> Matrix:
        with backend('numpy') as np:
            return cls(np.identity(dom, dtype=cls.dtype or int), dom, dom)

    twist = id

    @unbiased
    def then(self, other: Matrix) -> Matrix:
        assert_isinstance(other, type(self))
        assert_iscomposable(self, other)
        with backend() as np:
            array = np.matmul(self.array, other.array)
        return type(self)(array, self.dom, other.cod)

    def tensor(self, other: Matrix = None, *others: Matrix):
        if others or other is None:
            return monoidal.Diagram.tensor(self, other, *others)
        assert_isinstance(other, type(self))
        dom, cod = self.dom + other.dom, self.cod + other.cod
        array = Matrix.zero(dom, cod).array
        array[:self.dom, :self.cod] = self.array
        array[self.dom:, self.cod:] = other.array
        return type(self)(array, dom, cod)

    def __add__(self, other):
        assert_isinstance(other, Matrix)
        assert_isparallel(self, other)
        return type(self)(self.array + other.array, self.dom, self.cod)

    def __radd__(self, other):
        return self if other == 0 else self.__add__(other)

    @classmethod
    def zero(cls, dom: int, cod: int) -> Matrix:
        """
        Returns the zero matrix of a given shape.

        Examples
        --------
        >>> assert Matrix.zero(2, 2) == Matrix([0, 0, 0, 0], 2, 2)
        """
        with backend() as np:
            return cls(np.zeros((dom, cod), dtype=cls.dtype or int), dom, cod)

    @classmethod
    def swap(cls, left: int, right: int) -> Matrix:
        """
        The matrix that swaps left and right dimensions.

        Parameters:
            left : The left dimension.
            right : The right dimension.

        Example
        -------
        >>> Matrix.swap(1, 1)
        Matrix[int64]([0, 1, 1, 0], dom=2, cod=2)
        """
        dom = cod = left + right
        array = Matrix.zero(dom, cod).array
        array[right:, :left] = Matrix.id(left).array
        array[:right, left:] = Matrix.id(right).array
        return cls(array, dom, cod)

    braid = swap

    def transpose(self) -> Matrix:
        return type(self)(self.array.transpose(), self.cod, self.dom)

    def conjugate(self) -> Matrix:
        return type(self)(self.array.conjugate(), self.dom, self.cod)

    def dagger(self) -> Matrix:
        return self.conjugate().transpose()

    def map(self, func: Callable[[dtype], dtype], dtype=None) -> Matrix:
        array = list(map(func, self.array.reshape(-1)))
        return type(self)[dtype or self.dtype](array, self.dom, self.cod)

    def round(self, decimals=0) -> Matrix:
        """ Rounds the entries of a matrix up to a number of decimals. """
        with backend() as np:
            array = np.around(self.array, decimals=decimals)
        return type(self)(array, self.dom, self.cod)

    @classmethod
    def copy(cls, x: int, n: int) -> Matrix:
        array = [[i + int(j % n * x) == j
                  for j in range(n * x)] for i in range(x)]
        return cls(array, x, n * x)

    @classmethod
    def discard(cls, x: int) -> Matrix:
        return cls.copy(x, 0)

    @classmethod
    def merge(cls, x: int, n: int) -> Matrix:
        return cls.copy(x, n).dagger()

    @classmethod
    def ones(cls, x: int) -> Matrix:
        return cls.merge(x, 0)

    @classmethod
    def basis(cls, x: int, i: int) -> Matrix:
        """
        The ``i``-th basis vector of dimension ``x``.

        Parameters:
            x : The dimension of the basis vector.
            i : The index of the basis vector.

        Example
        -------
        >>> Matrix.basis(4, 2)
        Matrix[int64]([0, 0, 1, 0], dom=1, cod=4)
        """
        return cls([[int(i == j) for j in range(x)]], x ** 0, x)

    def repeat(self) -> Matrix:
        """
        The reflexive transitive closure of a boolean matrix.

        Example
        -------
        >>> Matrix[bool]([0, 1, 1, 0], 2, 2).repeat()
        Matrix[bool]([True, True, True, True], dom=2, cod=2)
        """
        if self.dtype != bool or self.dom != self.cod:
            raise TypeError(messages.MATRIX_REPEAT_ERROR)
        return sum(
            self.id(self.dom).then(*n * [self]) for n in range(self.dom + 1))

    def trace(self, n=1, left=False) -> Matrix:
        """
        The trace of a Boolean matrix, computed with :meth:`Matrix.repeat`.

        Parameters:
            n : The number of dimensions to trace.

        Example
        -------
        >>> assert Matrix[bool].swap(1, 1).trace() == Matrix[bool].id(1)
        """
        A, B, C, D = (row >> self >> column
                      for row in [self.id(self.dom - n) @ self.ones(n),
                                  self.ones(self.dom - n) @ self.id(n)]
                      for column in [self.id(self.cod - n) @ self.discard(n),
                                     self.discard(self.cod - n) @ self.id(n)])
        return A + (B >> D.repeat() >> C)

    def lambdify(
            self, *symbols: "sympy.Symbol", dtype=None, **kwargs) -> Callable:
        from sympy import lambdify
        with backend() as np:
            array = lambdify(symbols, self.array, modules=np.module, **kwargs)
        dtype = dtype or self.dtype
        return lambda *xs: type(self)[dtype](array(*xs), self.dom, self.cod)

    def subs(self, *args) -> Matrix:
        return self.map(lambda x: getattr(x, "subs", lambda y, *_: y)(*args))

    def grad(self, var, **params) -> Matrix:
        """ Gradient with respect to variables. """
        return self.map(lambda x:
                        getattr(x, "diff", lambda _: 0)(var, **params))


def array2string(array, **params):
    """ Numpy array pretty print. """
    import numpy
    numpy.set_printoptions(threshold=config.NUMPY_THRESHOLD)
    return numpy.array2string(array, **dict(params, separator=', '))\
        .replace('[ ', '[').replace('  ', ' ')


class Backend:
    def __init__(self, module, array=None):
        self.module, self.array = module, array or module.array

    def __getattr__(self, attr):
        return getattr(self.module, attr)


class NumPy(Backend):
    def __init__(self):
        import numpy
        super().__init__(numpy)


class JAX(Backend):
    def __init__(self):
        import jax
        super().__init__(jax.numpy)


class PyTorch(Backend):
    def __init__(self):
        import torch
        super().__init__(torch, array=torch.as_tensor)


class TensorFlow(Backend):
    def __init__(self):
        import tensorflow.experimental.numpy as tnp
        from tensorflow.python.ops.numpy_ops import np_config
        np_config.enable_numpy_behavior()
        super().__init__(tnp)


BACKENDS = {
    'np': NumPy,
    'numpy': NumPy,
    'jax': JAX,
    'jax.numpy': JAX,
    'pytorch': PyTorch,
    'torch': PyTorch,
    'tensorflow': TensorFlow,
}


@contextmanager
def backend(name=None, _stack=[config.DEFAULT_BACKEND], _cache=dict()):
    name = name or _stack[-1]
    _stack.append(name)
    try:
        if name not in _cache:
            _cache[name] = BACKENDS[name]()
        yield _cache[name]
    finally:
        _stack.pop()


def get_backend():
    with backend() as result:
        return result<|MERGE_RESOLUTION|>--- conflicted
+++ resolved
@@ -46,21 +46,11 @@
     assert_isparallel,
 )
 from discopy.monoidal import Whiskerable
-<<<<<<< HEAD
-from discopy.utils import assert_isinstance, mmap, Parametrised
-=======
 from discopy.utils import assert_isinstance, unbiased, NamedGeneric
->>>>>>> 4da44ef1
-
-import numpy as np
 
 
 @factory
-<<<<<<< HEAD
-class Matrix(Parametrised, Composable[int], Whiskerable):
-=======
 class Matrix(Composable[int], Whiskerable, NamedGeneric['dtype']):
->>>>>>> 4da44ef1
     """
     A matrix is an ``array`` with natural numbers as ``dom`` and ``cod``.
 
@@ -100,6 +90,9 @@
     The default data type is determined by underlying array datastructure of
     the backend used. An array is initialised with ``array`` as parameter and
     the dtype of the ``Matrix`` object is the data type of this array.
+
+    >>> import numpy as np
+
     >>> assert Matrix([1, 0], dom=1, cod=2).dtype == np.int64
     >>> assert Matrix([0.5, 0.5], dom=1, cod=2).dtype == np.float64
     >>> assert Matrix([0.5j], dom=1, cod=1).dtype == np.complex128
