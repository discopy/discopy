--- conflicted
+++ resolved
@@ -26,9 +26,5 @@
         'cod': {'factory': 'discopy.rigid.Ty',
                 'objects': [{'factory': 'discopy.rigid.Ob', 'name': 'n'}]},
         'boxes': [], 'offsets': []}
-<<<<<<< HEAD
-    assert from_tree(tree) == rigid.Id(rigid.Ty('n'))
-=======
     with warns(DeprecationWarning):
-        assert from_tree(tree) == rigid.Id(rigid.Ty('n'))
->>>>>>> 4da44ef1
+        assert from_tree(tree) == rigid.Id(rigid.Ty('n'))