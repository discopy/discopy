--- conflicted
+++ resolved
@@ -17,14 +17,10 @@
         return super().__getitem__(key)
 
     def __repr__(self):
-<<<<<<< HEAD
         return "Ty({})".format(', '.join(repr(x.name) for x in self))
 
     def __str__(self):
         return ' + '.join(map(str, self)) or 'Ty()'
-=======
-        return 'Type()' if not self else ' + '.join(str(x.name) for x in self)
->>>>>>> c241ba61
 
     def __hash__(self):
         return hash(repr(self))
@@ -94,23 +90,14 @@
         offsets = self.offsets + other.offsets
         return Diagram(dom, cod, boxes, offsets)
 
-<<<<<<< HEAD
     def dagger(self):
         return Diagram(self.cod, self.dom,
             [f.dagger() for f in self.boxes[::-1]], self.offsets[::-1])
-=======
-    def __rshift__(self, other):
-        return self.then(other)
-
-    def __lshift__(self, other):
-        return other.then(self)
->>>>>>> c241ba61
 
     @staticmethod
     def id(x):
         return Diagram(x, x, [], [])
 
-<<<<<<< HEAD
     def interchange(self, k0, k1):
         assert k0 + 1 == k1
         box0, box1 = self.boxes[k0], self.boxes[k1]
@@ -125,25 +112,6 @@
         return Diagram(self.dom, self.cod,
                        self.boxes[:k0] + [box1, box0] + self.boxes[k0 + 2:],
                        self.offsets[:k0] + [off1, off0] + self.offsets[k0 + 2:])
-=======
-    def iterchange(self, k):
-        boxes = self.boxes
-        offsets = self.offsets
-        assert isinstance(k, int)
-        assert k < len(boxes)
-        if offsets[k+1] < offsets[k] + len(boxes[k].cod):
-            return self
-        if offsets[k+1] + len(boxes[k+1].dom) > offsets[k]:
-            return self
-        if offsets[k] < offsets[k+1]:
-            offsets[k+1] = offsets[k]
-            offsets[k] = offsets[k] + len(boxes[k].dom)
-        else:
-            offsets[k] = offsets[k+1]
-            offsets[k+1] = offsets[k+1] + len(boxes[k+1].cod)
-        boxes[k], boxes[k+1] = boxes[k+1], boxes[k]
-        return Diagram(self.dom, self.cod, boxes, offsets)
->>>>>>> c241ba61
 
 def Id(x):
     return Diagram.id(x)
@@ -199,10 +167,7 @@
             return tuple(self.ob[x] for x in d)
         elif isinstance(d, Box):
             return np.array(self.ar[d]).reshape(self(d.dom) + self(d.cod))
-<<<<<<< HEAD
-
-=======
->>>>>>> c241ba61
+
         arr = 1
         for x in d.dom:
             arr = np.tensordot(arr, np.identity(self(x)), 0)
@@ -217,7 +182,6 @@
             arr = np.moveaxis(arr, source, destination)  # more bureaucracy!
         return arr
 
-<<<<<<< HEAD
 
 x, y, z, w = Ty('x'), Ty('y'), Ty('z'), Ty('w')
 f0, f1 = Box('f0', x, y), Box('f1', z, w)
@@ -228,9 +192,6 @@
 assert s0 @ s1 == s0 >> s1 == (s1 @ s0).interchange(0, 1)
 assert s1 @ s0 == s1 >> s0 == (s0 @ s1).interchange(0, 1)
 
-=======
-x, y, z, w = Type('x'), Type('y'), Type('z'), Type('w')
->>>>>>> c241ba61
 assert x + y != y + x
 assert (x + y) + z == x + y + z == x + (y + z) == sum([x, y, z], Ty())
 f, g, h = Box('f', x, x + y), Box('g', y + z, w), Box('h', x + w, x)
@@ -247,14 +208,4 @@
 
 assert F(d).shape == tuple(F(d.dom) + F(d.cod))
 assert F(d >> h).shape == np.tensordot(F(d), F(h), 2).shape
-<<<<<<< HEAD
-assert np.all(F(d >> h) == np.tensordot(F(d), F(h), 2))
-=======
-assert np.all(F(d >> h) == np.tensordot(F(d), F(h), 2))
-
-
-a, b, c, d = Box('a', x, x + y), Box('b', y + z, w), Box('c', y + w, x), Box('d', x, y)
-f = a @ Id(y) @ Id(z) >> Id(x) @ Id(y) @ b >> Id(x) @ c >> d @ Id(x)
-f.interchange(0)
-assert diagram == Id(x) @ b >> a @ Id(w) >> Id(x) @ c >> d @ Id(x)
->>>>>>> c241ba61
+assert np.all(F(d >> h) == np.tensordot(F(d), F(h), 2))