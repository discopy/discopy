--- conflicted
+++ resolved
@@ -719,7 +719,6 @@
         raise ValueError
 
     @staticmethod
-<<<<<<< HEAD
     def spider_factory(n_legs_in, n_legs_out, typ, phase=None):
         if phase is not None:
             raise NotImplementedError
@@ -740,163 +739,6 @@
     def apply_controlled(self, gate: Circuit, *indices: int) -> Circuit:
         """
         Post-compose with a controlled ``gate`` at given ``indices``.
-=======
-    def caps(left, right):
-        return Circuit.cups(left, right).dagger()
-
-    @staticmethod
-    def spiders(n_legs_in, n_legs_out, dim):
-        from discopy.quantum.gates import CX, H, Bra, sqrt
-        t = rigid.Ty('PRO')
-
-        if len(dim) == 0:
-            return Id()
-
-        def decomp_ar(spider):
-            return spider.decompose()
-
-        def spider_ar(spider):
-            dom, cod = len(spider.dom), len(spider.cod)
-            if dom < cod:
-                return spider_ar(spider.dagger()).dagger()
-            circ = Id(qubit)
-            if dom == 2:
-                circ = CX >> Id(qubit) @ Bra(0)
-            if cod == 0:
-                circ >>= H >> Bra(0) @ sqrt(2)
-
-            return circ
-
-        diag = Diagram.spiders(n_legs_in, n_legs_out, t ** len(dim))
-        decomp = monoidal.Functor(ob={t: t}, ar=decomp_ar)
-        to_circ = monoidal.Functor(ob={t: qubit}, ar=spider_ar,
-                                   ar_factory=Circuit, ob_factory=Ty)
-        circ = to_circ(decomp(diag))
-        return circ
-
-    def _apply_gate(self, gate, position):
-        """ Apply gate at position """
-        if position < 0 or position >= len(self.cod):
-            raise ValueError(f'Index {position} out of range.')
-        left = Id(position)
-        right = Id(len(self.cod) - position - len(gate.dom))
-        return self >> left @ gate @ right
-
-    def _apply_controlled(self, base_gate, *xs):
-        from discopy.quantum import Controlled
-        if len(set(xs)) != len(xs):
-            raise ValueError(f'Indices {xs} not unique.')
-        if min(xs) < 0 or max(xs) >= len(self.cod):
-            raise ValueError(f'Indices {xs} out of range.')
-        # example multi-controlled gate o-o---o-o-x--o-o
-        before = sorted(filter(lambda x: x < xs[-1], xs[:-1]))
-        after = sorted(filter(lambda x: x > xs[-1], xs[:-1]))
-        gate = base_gate
-        last_x = xs[-1]
-        for x in before[::-1]:
-            gate = Controlled(gate, distance=last_x - x)
-            last_x = x
-        last_x = xs[-1]
-        for x in after:
-            gate = Controlled(gate, distance=last_x - x)
-            last_x = x
-        return self._apply_gate(gate, min(xs))
-
-    def H(self, x):
-        """ Apply Hadamard gate to circuit. """
-        from discopy.quantum import H
-        return self._apply_gate(H, x)
-
-    def S(self, x):
-        """ Apply S gate to circuit. """
-        from discopy.quantum import S
-        return self._apply_gate(S, x)
-
-    def X(self, x):
-        """ Apply Pauli X gate to circuit. """
-        from discopy.quantum import X
-        return self._apply_gate(X, x)
-
-    def Y(self, x):
-        """ Apply Pauli Y gate to circuit. """
-        from discopy.quantum import Y
-        return self._apply_gate(Y, x)
-
-    def Z(self, x):
-        """ Apply Pauli Z gate to circuit. """
-        from discopy.quantum import Z
-        return self._apply_gate(Z, x)
-
-    def Rx(self, phase, x):
-        """ Apply Rx gate to circuit. """
-        from discopy.quantum import Rx
-        return self._apply_gate(Rx(phase), x)
-
-    def Ry(self, phase, x):
-        """ Apply Rx gate to circuit. """
-        from discopy.quantum import Ry
-        return self._apply_gate(Ry(phase), x)
-
-    def Rz(self, phase, x):
-        """ Apply Rz gate to circuit. """
-        from discopy.quantum import Rz
-        return self._apply_gate(Rz(phase), x)
-
-    def CX(self, x, y):
-        """ Apply Controlled X / CNOT gate to circuit. """
-        from discopy.quantum import X
-        return self._apply_controlled(X, x, y)
-
-    def CY(self, x, y):
-        """ Apply Controlled Y gate to circuit. """
-        from discopy.quantum import Y
-        return self._apply_controlled(Y, x, y)
-
-    def CZ(self, x, y):
-        """ Apply Controlled Z gate to circuit. """
-        from discopy.quantum import Z
-        return self._apply_controlled(Z, x, y)
-
-    def CCX(self, x, y, z):
-        """ Apply Controlled CX / Toffoli gate to circuit. """
-        from discopy.quantum import X
-        return self._apply_controlled(X, x, y, z)
-
-    def CCZ(self, x, y, z):
-        """ Apply Controlled CZ gate to circuit. """
-        from discopy.quantum import Z
-        return self._apply_controlled(Z, x, y, z)
-
-    def CRx(self, phase, x, y):
-        """ Apply Controlled Rx gate to circuit. """
-        from discopy.quantum import Rx
-        return self._apply_controlled(Rx(phase), x, y)
-
-    def CRz(self, phase, x, y):
-        """ Apply Controlled Rz gate to circuit. """
-        from discopy.quantum import Rz
-        return self._apply_controlled(Rz(phase), x, y)
-
-
-class Id(rigid.Id, Circuit):
-    """ Identity circuit. """
-    def __init__(self, dom=0):
-        if isinstance(dom, int):
-            dom = qubit ** dom
-        self._qubit_only = all(x.name == "qubit" for x in dom)
-        rigid.Id.__init__(self, dom)
-        Circuit.__init__(self, dom, dom, [], [])
-
-    def __repr__(self):
-        return "Id({})".format(len(self.dom) if self._qubit_only else self.dom)
-
-    def __str__(self):
-        return repr(self)
-
-
-Circuit.id = Id
-
->>>>>>> 452185e8
 
         Parameters:
             gates : The gate to control.
@@ -911,7 +753,7 @@
         for x in sorted(filter(lambda x: x < head, indices), reverse=True):
             gate, head = Controlled(gate, distance=head - x), x
         head = indices[-1]
-        for x in sorted(filter(lambda x: x > head, indices), reverse=True):
+        for x in sorted(filter(lambda x: x > head, indices)):
             gate, head = Controlled(gate, distance=head - x), x
         return self\
             >> self.cod[:offset] @ gate @ self.cod[offset + len(gate.dom):]
