--- conflicted
+++ resolved
@@ -129,9 +129,6 @@
     """
     dtype = None
 
-<<<<<<< HEAD
-    def cast_dtype(self, dtype: type) -> Matrix:
-=======
     def __class_getitem__(cls, dtype: type, _cache=dict()):
         if cls.dtype not in _cache or _cache[cls.dtype] != cls:
             _cache.clear()
@@ -147,7 +144,6 @@
         return _cache[dtype]
 
     def cast(self, dtype: type) -> Matrix:
->>>>>>> bf32ec53
         """
         Cast a matrix to a given ``dtype``.
 
@@ -253,13 +249,8 @@
 
     @classmethod
     def id(cls, dom=0) -> Matrix:
-<<<<<<< HEAD
-        with backend() as np:
-            return cls(np.eye(dom, dtype=cls.dtype), dom, dom)
-=======
         with backend('numpy') as np:
             return cls(np.identity(dom, dtype=cls.dtype or int), dom, dom)
->>>>>>> bf32ec53
 
     twist = id
 
