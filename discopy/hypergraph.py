# -*- coding: utf-8 -*-

"""
The free hypergraph category with cospans of labeled hypergraphs as arrows.

Summary
-------

.. autosummary::
    :template: class.rst
    :nosignatures:
    :toctree:

    Hypergraph

.. admonition:: Functions

    .. autosummary::
        :template: function.rst
        :nosignatures:
        :toctree:

        pushout
"""

from __future__ import annotations

from collections.abc import Callable, Mapping
<<<<<<< HEAD
=======
from inspect import isclass
>>>>>>> f6b50338

import random
from typing import Any, Iterable, Union, TYPE_CHECKING

import matplotlib.pyplot as plt

<<<<<<< HEAD
from networkx import DiGraph as Graph, spring_layout, draw_networkx
from networkx.algorithms.isomorphism import is_isomorphic
from networkx import dag_longest_path_length, weisfeiler_lehman_graph_hash

from discopy import cat, monoidal, drawing, messages
from discopy.cat import factory, AxiomError, Composable
from discopy.drawing import Node
from discopy.monoidal import (
    Ty, Box, Category, Functor, Whiskerable, assert_isatomic)
=======
from networkx import (
    DiGraph as Graph,
    spring_layout,
    draw_networkx,
    dag_longest_path_length,
)
from networkx.algorithms.isomorphism import is_isomorphic

from discopy import drawing, messages
from discopy.cat import Category
from discopy.drawing import Node
>>>>>>> f6b50338
from discopy.utils import (
    factory,
    factory_name,
    assert_isinstance,
    pushout,
    unbiased,
    NamedGeneric,
<<<<<<< HEAD
=======
    AxiomError,
    Composable,
    Whiskerable,
    assert_isatomic,
    assert_istraceable,
    tuplify,
    untuplify,
>>>>>>> f6b50338
)
if TYPE_CHECKING:
    from discopy.cat import Ty, Box, Diagram


<<<<<<< HEAD
class Hypergraph(Composable, Whiskerable, NamedGeneric['category']):
    """
    Hypergraph in a hypergraph category.
=======
class Hypergraph(Composable, Whiskerable, NamedGeneric['category', 'functor']):
    """
    A hypergraph is given by a domain, a codomain, a list of boxes, a list of
    spider types and a list of wires from :meth:`ports` to spiders.
>>>>>>> f6b50338

    Parameters:
        dom (frobenius.Ty) : The domain of the diagram, i.e. its input.
        cod (frobenius.Ty) : The codomain of the diagram, i.e. its output.
        boxes (tuple[frobenius.Box, ...]) : The boxes inside the diagram.
<<<<<<< HEAD
        wires (tuple[Any]) : List of wires from ports to spiders.
=======
        wires (tuple[Any, ...]) : List of wires from ports to spiders.
>>>>>>> f6b50338
        spider_types : Mapping[Any, frobenius.Ty]
            Mapping from spiders to atomic types, if :code:`None` then this is
            computed from the types of ports.
        offsets : tuple[int | None, ...]
            Number of wires to the left of each box used by :meth:`to_diagram`.

    Note
    ----
    Hypergraphs are parameterised by a ``category``, i.e. ``dom`` and ``cod``
    are of type ``category.ob`` and each box is of type ``category.ar``.

    >>> from discopy.frobenius import Hypergraph as H
    >>> from discopy.frobenius import Ty, Diagram
    >>> assert H.category.ob == Ty and H.category.ar == Diagram

    They are also parameterised by a ``functor`` called by :meth:`to_diagram`.

    >>> from discopy.frobenius import Functor
    >>> assert H.functor == Functor

    Note
    ----
    The wires go from ports to spiders, they are given as a list of length::

        len(dom) + sum(len(box.dom) + len(box.cod) for box in boxes) + len(cod)

    The values themselves don't matter, they are simply labels for the spiders.
    We must have :code:`len(types) >= len(set(wires))`, the spiders that don't
    appear as the target of a wire are scalar spiders, i.e. with zero legs.

    Abstractly, a hypergraph diagram can be seen as a cospan for the boundary::

        range(len(dom)) -> range(n_spiders) <- range(len(cod))

    together with a cospan for each box in boxes::

        range(len(box.dom)) -> range(n_spiders) <- range(len(box.cod))

    Composition of two hypergraph diagram is given by the pushout of the span::

        range(self.n_spiders) <- range(len(self.cod)) -> range(other.n_spiders)

    Examples
    --------
    >>> from discopy.frobenius import Ty, Box, Hypergraph as H

    >>> x, y, z = map(Ty, "xyz")

    >>> assert H.id(x @ y @ z).n_spiders == 3
    >>> assert H.id(x @ y @ z).wires == (0, 1, 2, 0, 1, 2)

    >>> assert H.swap(x, y).n_spiders == 2
    >>> assert H.swap(x, y).wires == (0, 1, 1, 0)

    >>> assert H.spiders(1, 2, x @ y).n_spiders == 2
    >>> assert H.spiders(1, 2, x @ y).wires == (0, 1, 0, 1, 0, 1)
    >>> assert H.spiders(0, 0, x @ y @ z).n_spiders == 3
    >>> assert H.spiders(0, 0, x @ y @ z).wires == ()

<<<<<<< HEAD
=======
    >>> from discopy.frobenius import Box
>>>>>>> f6b50338
    >>> f, g = Box('f', x, y).to_hypergraph(), Box('g', y, z).to_hypergraph()

    >>> assert f.n_spiders == g.n_spiders == 2
    >>> assert f.wires == g.wires == (0, 0, 1, 1)

    >>> assert (f >> g).n_spiders == 3
    >>> assert (f >> g).wires == (0, 0, 1, 1, 2, 2)

    >>> assert (f @ g).n_spiders == 4
    >>> assert (f @ g).wires == (0, 1, 0, 2, 1, 3, 2, 3)
    """
<<<<<<< HEAD
    category = Category()

    def __init__(
            self, dom: Ty, cod: Ty, boxes: tuple[Box, ...],
            wires: tuple[Any, ...], spider_types: Mapping[Any, Ty] = None):
        assert_isinstance(dom, self.category.ob)
        assert_isinstance(cod, self.category.ob)
        self.dom, self.cod, self.boxes = dom, cod, boxes
        for box in boxes:
            assert_isinstance(box, self.category.ar)
        if len(wires) != len(dom)\
                + sum(len(box.dom) + len(box.cod) for box in boxes) + len(cod):
            raise ValueError
        if spider_types is None:
            port_types = list(self.dom) + sum(
                [list(box.dom @ box.cod) for box in boxes], [])\
                + list(self.cod)
            spider_types = {}
            for spider, typ in zip(wires, port_types):
                adjoint = getattr(typ, 'r', typ)
                if spider in spider_types:
                    if spider_types[spider] not in [typ, adjoint]:
                        raise AxiomError(messages.TYPE_ERROR.format(
                            typ, spider_types[spider]))
                else:
                    spider_types[spider] = typ
            spider_types = [spider_types[i] for i in sorted(spider_types)]
        spider_types = spider_types if isinstance(spider_types, Mapping)\
            else {i: t for i, t in enumerate(spider_types)}
        relabeling = list(sorted(set(wires), key=lambda i: wires.index(i)))
        relabeling += list(sorted(set(spider_types) - set(relabeling)))
        self.wires = tuple(relabeling.index(s) for s in wires)
        self.spider_types = tuple(spider_types[s] for s in relabeling)

    @property
    def box_wires(self):
=======
    category = None
    functor = None

    def __init__(
            self, dom: Ty, cod: Ty, boxes: tuple[Box, ...],
            wires: tuple[Any, ...],
            spider_types: Union[Mapping[Any, Ty], Iterable[Ty]] = None,
            offsets: tuple[int | None, ...] = None):
        assert_isinstance(dom, self.category.ob)
        assert_isinstance(cod, self.category.ob)
        for box in boxes:
            assert_isinstance(box, self.category.ar)
        assert_isinstance(wires, tuple)
        self.dom, self.cod, self.boxes = dom, cod, boxes
        if len(wires) != len(self.ports):
            raise ValueError
        if spider_types is None:
            spider_types = {
                spider: port.obj for spider, port in zip(wires, self.ports)}
        if not isinstance(spider_types, Mapping):
            spider_types = dict(enumerate(spider_types))
        relabeling = sorted(set(wires), key=wires.index)
        relabeling += sorted(set(spider_types) - set(relabeling))
        self.wires = tuple(relabeling.index(s) for s in wires)
        self.spider_types = tuple(map(
            lambda typ: typ.r if getattr(typ, "z", 0) else typ,
            [spider_types[s] for s in relabeling]))
        for obj in self.spider_types:
            assert_isatomic(obj, self.category.ob)
        for obj, wires in zip(self.spider_types, self.spider_wires):
            adjoint = getattr(obj, "r", obj)
            for i in set.union(*wires):
                if self.ports[i].obj not in [obj, adjoint]:
                    raise AxiomError(messages.TYPE_ERROR.format(
                        obj, self.ports[i].obj))
        self.offsets = offsets or tuple(len(boxes) * [None])

    @property
    def box_wires(self) -> list[tuple[tuple[int, ...], tuple[int, ...]]]:
>>>>>>> f6b50338
        """
        The wires connecting the boxes of a hypergraph.

        Returns a list of length :code:`len(self.boxes)` such that::

            dom_wires, cod_wires = self.box_wires[i]
            len(dom_wires) == len(box.dom) and len(cod_wires) == len(box.cod)

        for :code:`box = self.boxes[i]`.

        Example
        -------
        >>> from discopy.frobenius import Ty, Box, Hypergraph as H

        >>> x, y, z = map(Ty, "xyz")
        >>> f = Box('f', x, y @ y).to_hypergraph()
        >>> g = Box('g', y @ y, z).to_hypergraph()
        >>> for wires in (f >> g).box_wires: print(wires)
        ((0,), (1, 2))
        ((1, 2), (3,))
        """
        result, i = [], len(self.dom)
        for box in self.boxes:
            dom_wires = self.wires[i:i + len(box.dom)]
            cod_wires = self.wires[i + len(box.dom):i + len(box.dom @ box.cod)]
            result.append((dom_wires, cod_wires))
            i += len(box.dom @ box.cod)
        return result

    @property
    def spider_wires(self) -> list[tuple[set[int], set[int]]]:
        """
        The input and output wires for each spider of a hypergraph.

        Example
        -------
        >>> from discopy.frobenius import Ty, Box, Hypergraph as H

        >>> x, y, z = map(Ty, "xyz")
        >>> f = Box('f', x, y).to_hypergraph()
        >>> for wires in (f >> H.spiders(1, 2, y)).spider_wires: print(wires)
        ({0}, {1})
        ({2}, {3, 4})
        """
        result = [(set(), set()) for _ in range(self.n_spiders)]
        for port, spider in enumerate(self.wires[:len(self.dom)]):
            result[spider][0].add(port)
        n_ports = len(self.dom)
        for dom_wires, cod_wires in self.box_wires:
            for port, spider in enumerate(dom_wires):
                result[spider][1].add(port + n_ports)
            for port, spider in enumerate(cod_wires):
                result[spider][0].add(port + n_ports + len(dom_wires))
            n_ports += len(dom_wires + cod_wires)
        output_wires = self.wires[len(self.wires) - len(self.cod):]
        for port, spider in enumerate(output_wires):
            result[spider][1].add(port + n_ports)
        return result

    @property
    def ports(self):
        """
        The ports in a diagram.

        Examples
        --------
        >>> from discopy.frobenius import Ty, Box, Hypergraph as H

        >>> x, y, z = map(Ty, "xyz")
        >>> f = Box('f', x, y @ y).to_hypergraph()
        >>> g = Box('g', y @ y, z).to_hypergraph()
        >>> for port in (f >> g).ports: print(port)
        Node('input', i=0, obj=frobenius.Ty(frobenius.Ob('x')))
        Node('dom', depth=0, i=0, obj=frobenius.Ty(frobenius.Ob('x')))
        Node('cod', depth=0, i=0, obj=frobenius.Ty(frobenius.Ob('y')))
        Node('cod', depth=0, i=1, obj=frobenius.Ty(frobenius.Ob('y')))
        Node('dom', depth=1, i=0, obj=frobenius.Ty(frobenius.Ob('y')))
        Node('dom', depth=1, i=1, obj=frobenius.Ty(frobenius.Ob('y')))
        Node('cod', depth=1, i=0, obj=frobenius.Ty(frobenius.Ob('z')))
        Node('output', i=0, obj=frobenius.Ty(frobenius.Ob('z')))
        """
        inputs = [Node("input", i=i, obj=obj)
                  for i, obj in enumerate(self.dom)]
        doms_and_cods = sum([[
            Node(kind, depth=depth, i=i, obj=obj)
            for i, obj in enumerate(typ)]
            for depth, box in enumerate(self.boxes)
            for kind, typ in [("dom", box.dom), ("cod", box.cod)]], [])
        outputs = [Node("output", i=i, obj=obj)
                   for i, obj in enumerate(self.cod)]
        return inputs + doms_and_cods + outputs

    @property
    def n_spiders(self):
        """ The number of spiders in a hypergraph diagram. """
        return len(self.spider_types)

    @property
    def scalar_spiders(self):
        """ The zero-legged spiders in a hypergraph diagram. """
        return [i for i in range(self.n_spiders) if not self.wires.count(i)]

    @classmethod
    def id(cls, dom=None) -> Hypergraph:
        dom = cls.category.ob() if dom is None else dom
        return cls(dom, dom, (), 2 * tuple(range(len(dom))))

    twist = id

    @unbiased
<<<<<<< HEAD
    def then(self, other):
=======
    def then(self, other: Hypergraph):
>>>>>>> f6b50338
        """
        Composition of two hypergraph diagrams, i.e. their :func:`pushout`.
        """
        if not self.cod == other.dom:
            raise AxiomError
        dom, cod = self.dom, other.cod
        boxes, offsets = self.boxes + other.boxes, self.offsets + other.offsets
        self_boundary = self.wires[len(self.wires) - len(self.cod):]
        other_boundary = other.wires[:len(other.dom)]
        left, right = pushout(
            self.n_spiders, other.n_spiders, self_boundary, other_boundary)
        wires = [left[i] for i in self.wires[:len(self.wires) - len(self.cod)]]
        wires += [right[i] for i in other.wires[len(other.dom):]]
        spider_types = {
            left[i]: t for i, t in enumerate(self.spider_types)}
        spider_types.update({
            right[i]: t for i, t in enumerate(other.spider_types)})
<<<<<<< HEAD
        return type(self)(dom, cod, boxes, tuple(wires), spider_types)

    @unbiased
    def tensor(self, other):
        """ Tensor of two hypergraph diagrams, i.e. their disjoint union. """
        dom, cod = self.dom @ other.dom, self.cod @ other.cod
        boxes = self.boxes + other.boxes
=======
        return type(self)(dom, cod, boxes, tuple(wires), spider_types, offsets)

    @unbiased
    def tensor(self, other: Hypergraph):
        """ Tensor of two hypergraph diagrams, i.e. their disjoint union. """
        dom, cod = self.dom @ other.dom, self.cod @ other.cod
        boxes, offsets = self.boxes + other.boxes, self.offsets + other.offsets
>>>>>>> f6b50338
        dom_wires = self.wires[:len(self.dom)] + tuple(
            self.n_spiders + i for i in other.wires[:len(other.dom)])
        box_wires = self.wires[len(self.dom):-len(self.cod) or len(self.wires)]
        box_wires += tuple(self.n_spiders + i for i in other.wires[
            len(other.dom):-len(other.cod) or len(other.wires)])
        cod_wires = self.wires[len(self.wires) - len(self.cod):] + tuple(
            self.n_spiders + i
            for i in other.wires[len(other.wires) - len(other.cod):])
        wires = dom_wires + box_wires + cod_wires
        spiders = self.spider_types + other.spider_types
<<<<<<< HEAD
        return type(self)(dom, cod, boxes, wires, spiders)
=======
        return type(self)(dom, cod, boxes, wires, spiders, offsets)
>>>>>>> f6b50338

    def dagger(self):
        """
        Dagger of a hypergraph diagram, called with :code:`[::-1]`.

        Examples
        --------
        >>> from discopy.frobenius import Ty, Box, Hypergraph as H
        >>> x, y, z = map(Ty, "xyz")
        >>> f = Box('f', x, y).to_hypergraph()
        >>> g = Box('g', y, z).to_hypergraph()
        >>> assert (f >> g)[::-1] == g[::-1] >> f[::-1]
        >>> assert H.spiders(1, 2, x @ y)[::-1] == H.spiders(2, 1, x @ y)
        """
        dom, cod = self.cod, self.dom
        boxes = tuple(box.dagger() for box in self.boxes[::-1])
        dom_wires = self.wires[len(self.wires) - len(self.cod):]
        box_wires = sum([
            cod_wires + dom_wires
            for dom_wires, cod_wires in self.box_wires[::-1]], ())
        cod_wires = self.wires[:len(self.dom)]
        wires = dom_wires + box_wires + cod_wires
<<<<<<< HEAD
        return type(self)(dom, cod, boxes, wires, self.spider_types)
=======
        return type(self)(
            dom, cod, boxes, wires, self.spider_types, self.offsets[::-1])
>>>>>>> f6b50338

    @classmethod
    def swap(cls, left, right):
        dom, cod = left @ right, right @ left
        boxes, wires = (), tuple(range(len(dom)))\
            + tuple(range(len(left), len(dom))) + tuple(range(len(left)))
        return cls(dom, cod, boxes, wires)

    braid = swap

    @classmethod
    def spiders(cls, n_legs_in, n_legs_out, typ):
        dom, cod = typ ** n_legs_in, typ ** n_legs_out
        boxes, spider_types = (), tuple(typ)
        wires = (n_legs_in + n_legs_out) * tuple(range(len(typ)))
        return cls(dom, cod, boxes, wires, spider_types)

<<<<<<< HEAD
=======
    @classmethod
    def copy(cls, typ, n=2) -> Hypergraph:
        return cls.spiders(1, n, typ)

    @classmethod
    def merge(cls, typ, n=2) -> Hypergraph:
        return cls.spiders(n, 1, typ)

>>>>>>> f6b50338
    cup_factory = classmethod(lambda cls, left, right: cls.from_box(
        cls.category.ar.cup_factory(left, right)))
    cap_factory = classmethod(lambda cls, left, right: cls.from_box(
        cls.category.ar.cap_factory(left, right)))

    @classmethod
    def cups(cls, left, right):
<<<<<<< HEAD
        if not left.r == right:
            raise AxiomError
        wires = list(range(len(left))) + list(reversed(range(len(left))))
=======
        if not getattr(left, 'r', left[::-1]) == right:
            raise AxiomError
        wires = tuple(range(len(left))) + tuple(reversed(range(len(left))))
>>>>>>> f6b50338
        return cls(left @ right, cls.category.ob(), (), wires)

    @classmethod
    def caps(cls, left, right):
<<<<<<< HEAD
        if not left.r == right:
            raise AxiomError
        wires = list(range(len(left))) + list(reversed(range(len(left))))
=======
        if not getattr(left, 'r', left[::-1]) == right:
            raise AxiomError
        wires = tuple(range(len(left))) + tuple(reversed(range(len(left))))
>>>>>>> f6b50338
        return cls(cls.category.ob(), left @ right, (), wires)

    def transpose(self, left=False):
        """ The transpose of a hypergraph diagram. """
        return self.category.ar.transpose(self, left)
<<<<<<< HEAD

    def rotate(self, left=False):
        """
        The half-turn rotation of a hypergraph, called with ``.l`` and ``.r``.
        """
        dom, cod = (x.l if left else x.r for x in (self.cod, self.dom))
        boxes = tuple(box.l if left else box.r for box in self.boxes[::-1])
        dom_wires = self.wires[:len(self.dom)][::-1]
        box_wires = sum([
            cod_wires[::-1] + dom_wires[::-1]
            for dom_wires, cod_wires in self.box_wires[::-1]], ())
        cod_wires = self.wires[len(self.wires) - len(self.cod):][::-1]
        wires = dom_wires + box_wires + cod_wires
        return type(self)(dom, cod, boxes, wires, self.spider_types)

    l = property(lambda self: self.rotate(left=True))
    r = property(lambda self: self.rotate(left=False))

    @classmethod
    def trace_factory(cls, arg: Hypergraph, left=False):
        """
        The trace of one wire in a hypergraph,
        called by :meth:`make_progressive`.

        Parameters:
            left : Whether to trace on the left or right.
        """
        return cls.category.ar.trace_factory.__func__(cls, arg, left)
=======

    def rotate(self, left=False):
        """
        The half-turn rotation of a hypergraph, called with ``.l`` and ``.r``.
        """
        dom, cod = (x.l if left else x.r for x in (self.cod, self.dom))
        boxes = tuple(box.l if left else box.r for box in self.boxes[::-1])
        dom_wires = self.wires[len(self.wires) - len(self.cod):][::-1]
        box_wires = sum([
            cod_wires[::-1] + dom_wires[::-1]
            for dom_wires, cod_wires in self.box_wires[::-1]], ())
        cod_wires = self.wires[:len(self.dom)][::-1]
        wires = dom_wires + box_wires + cod_wires
        return type(self)(
            dom, cod, boxes, wires, self.spider_types, self.offsets[::-1])

    l = property(lambda self: self.rotate(left=True))
    r = property(lambda self: self.rotate(left=False))

    def explicit_trace(self, left=False):
        """
        The trace of a hypergraph with explicit boxes (trace, cup or cap).

        Parameters:
            left : Whether to trace on the left or right.

        Note
        ----
        When ``category.ar.trace_factory`` is a subclass of ``category.ar``,
        e.g. for symmetric diagrams, then the result is just one big trace box
        wrapped up as a hypergraph.

        Otherwise, we assume that the trace factory is a class method, e.g.
        for compact diagrams, in which case we use this method to introduce
        cup and cap boxes.
        """
        factory = self.category.ar.trace_factory
        if isclass(factory) and issubclass(factory, self.category.ar):
            return self.from_box(factory(self.to_diagram(), left))
        return factory.__func__(type(self), self, left)
>>>>>>> f6b50338

    def trace(self, n=1, left=False):
        """
        The trace of a hypergraph is its pre- and post-composition with
        cups and caps to form a feedback loop.

        Parameters:
<<<<<<< HEAD
            diagram : The diagram to trace.
            left : Whether to trace on the left or right.
        """
        return self.category.ar.trace(self, n, left)
=======
            n : The number of wires to trace.
            left : Whether to trace on the left or right.
        """
        assert_istraceable(self, n, left)
        dom, cod = (self.dom[n:], self.cod[n:]) if left\
            else (self.dom[:-n], self.cod[:-n])
        traced_wires = self.dom[:n] if left else self.dom[len(self.dom) - n:]
        traced_wires_r = getattr(traced_wires, "r", traced_wires[::-1])
        return self.caps(traced_wires_r, traced_wires) @ dom\
            >> traced_wires_r @ self\
            >> self.cups(traced_wires_r, traced_wires) @ cod if left\
            else dom @ self.caps(traced_wires, traced_wires_r)\
            >> self @ traced_wires_r\
            >> cod @ self.cups(traced_wires, traced_wires_r)
>>>>>>> f6b50338

    def interchange(self, i: int, j: int) -> Hypergraph:
        """
        Interchange boxes at indices ``i`` and ``j``.

        Parameters:
            i : The index of the first box.
            j : The index of the second box.

        Example
        -------
        >>> from discopy.frobenius import Ty, Box, Hypergraph as H
        >>> x = Ty('x')
        >>> f = Box('f', Ty(), x).to_hypergraph()
        >>> g = Box('g', x, Ty()).to_hypergraph()
        >>> print((f >> g).interchange(0, 1))
        Cap(x, x) >> g @ x >> f @ x >> Cup(x, x)
        """
        boxes, offsets = list(self.boxes), list(self.offsets)
        boxes[i], boxes[j] = boxes[j], boxes[i]
<<<<<<< HEAD
        boxes = tuple(boxes)
=======
        offsets[i], offsets[j] = offsets[j], offsets[i]
        boxes, offsets = tuple(boxes), tuple(offsets)
        box_wires = list(self.box_wires)
>>>>>>> f6b50338
        box_wires[i], box_wires[j] = box_wires[j], box_wires[i]
        box_wires = sum([c + d for c, d in box_wires], ())
        dom_wires = self.wires[:len(self.dom)]
        cod_wires = self.wires[len(self.wires) - len(self.cod):]
        wires = dom_wires + box_wires + cod_wires
<<<<<<< HEAD
        return type(self)(self.dom, self.cod, boxes, wires, self.spider_types)
=======
        return type(self)(
            self.dom, self.cod, boxes, wires, self.spider_types, offsets)
>>>>>>> f6b50338

    def simplify(self) -> Hypergraph:
        """
        Simplify by applying interchangers eagerly until the length of the
        diagram is minimal, takes quadratic time.

        Example
        -------
        >>> from discopy.frobenius import Ty, Box, Hypergraph as H
        >>> x = Ty('x')
        >>> f = Box('f', Ty(), x).to_hypergraph()
        >>> g = Box('g', x, Ty()).to_hypergraph()
        >>> assert (f >> g).interchange(0, 1).simplify() == f >> g
        """
        for i in range(len(self.boxes)):
            for j in range(len(self.boxes)):
                result = self.interchange(i, j)
                if len(result.to_diagram()) < len(self.to_diagram()):
                    return result.simplify()
        return self

    def __getitem__(self, key):
        if key == slice(None, None, -1):
            return self.dagger()
        raise NotImplementedError

<<<<<<< HEAD
    def __eq__(self, other):
=======
    def __eq__(self, other: Any):
>>>>>>> f6b50338
        if not isinstance(other, Hypergraph):
            return False
        return self.is_parallel(other) and is_isomorphic(
            self.to_graph(), other.to_graph(), lambda x, y: x == y)

    def __hash__(self):
<<<<<<< HEAD
        return hash((self.dom, self.cod, weisfeiler_lehman_graph_hash(
            self.to_graph(), node_attr="box")))
=======
        return hash(getattr(self, attr) for attr in [
            'dom', 'cod', 'boxes', 'wires', 'n_spiders'])
>>>>>>> f6b50338

    def __repr__(self):
        spider_types = f", spider_types={self.spider_types}"\
            if self.scalar_spiders else ""
        return factory_name(type(self))\
            + f"(dom={repr(self.dom)}, cod={repr(self.cod)}, " \
              f"boxes={repr(self.boxes)}, " \
              f"wires={repr(self.wires)}{spider_types})"

    def __str__(self):
        return str(self.to_diagram())

    @property
    def bijection(self):
        """
        Bijection between ports.

        Raises
        ------
            ValueError : If the hypergraph is not bijective.

        Examples
        --------
        >>> from discopy.frobenius import Ty, Box, Hypergraph as H
        >>> x, y = map(Ty, "xy")
        >>> f = Box('f', x, y).to_hypergraph()
        >>> for i, port in enumerate(f.ports): print(i, port)
        0 Node('input', i=0, obj=frobenius.Ty(frobenius.Ob('x')))
        1 Node('dom', depth=0, i=0, obj=frobenius.Ty(frobenius.Ob('x')))
        2 Node('cod', depth=0, i=0, obj=frobenius.Ty(frobenius.Ob('y')))
        3 Node('output', i=0, obj=frobenius.Ty(frobenius.Ob('y')))
        >>> for i, j in enumerate(f.bijection): print(f"{i} -> {j}")
        0 -> 1
        1 -> 0
        2 -> 3
        3 -> 2
        """
        if not self.is_bijective:
            raise ValueError
        result = {}
        for source, spider in enumerate(self.wires):
            if spider in self.wires[source + 1:]:
                target = self.wires[source + 1:].index(spider) + source + 1
                result[source], result[target] = target, source
        return [result[source] for source in sorted(result)]

    @property
    def is_bijective(self) -> bool:
        """
        Checks bijectivity, i.e. each spider is connected to two or zero ports.
        In that case, the diagram actually lives in a compact-closed category,
        i.e. it can be drawn using only swaps, cups and caps.

        Examples
        --------
        >>> from discopy.frobenius import Ty, Box, Hypergraph as H
        >>> x, y = map(Ty, "xy")
        >>> f = Box('f', x, y).to_hypergraph()
        >>> assert f.is_bijective and f.transpose().is_bijective
        >>> assert H.cups(x, x).is_bijective and H.caps(x, x).is_bijective
        >>> assert H.spiders(0, 0, x).is_bijective
        >>> assert not H.spiders(1, 2, x).is_bijective
        """
        return all(
            self.wires.count(i) in [0, 2] for i in range(self.n_spiders))

    @property
    def is_monogamous(self) -> bool:
        """
        Checks monogamy, i.e. each input connects to exactly one output,
        formally whether :code:`self.wires` induces a bijection::

            len(self.dom) + sum(len(box.dom) for box in boxes)
            == self.n_spiders - len(self.scalar_spiders)
            == sum(len(box.cod) for box in boxes) + len(self.dom)

        In that case, the diagram actually lives in a traced category.

        Examples
        --------
        >>> from discopy.frobenius import Ty, Box, Hypergraph as H

        >>> x, y = map(Ty, "xy")
        >>> f = Box('f', x, y).to_hypergraph()

        >>> assert f.is_monogamous
        >>> assert (f >> f[::-1]).is_monogamous

        >>> assert H.spiders(0, 0, x).is_monogamous

        >>> cycle = H.caps(x, x) >> x @ (f >> f[::-1]) >> H.cups(x, x)
        >>> assert cycle.is_monogamous

        >>> assert not f.transpose().is_monogamous
        >>> assert not H.cups(x, x).is_monogamous
        >>> assert not H.spiders(1, 2, x).is_monogamous
<<<<<<< HEAD
=======
        >>> assert not H.spiders(2, 3, x).is_monogamous
>>>>>>> f6b50338
        """
        for input_wires, output_wires in self.spider_wires:
            if len(input_wires) != len(output_wires):
                return False
            if len(input_wires) + len(output_wires) not in [0, 2]:
                return False
        return True

    @property
    def is_polygynous(self) -> bool:
        """
<<<<<<< HEAD
        Checks bijectivity, i.e. each spider is connected to two or zero ports.
        In that case, the diagram actually lives in a compact-closed category,
        i.e. it can be drawn using only swaps, cups and caps.

        Examples
        --------
        >>> from discopy.frobenius import Ty, Box, Hypergraph as H
        >>> x, y = map(Ty, "xy")
        >>> f = Box('f', x, y).to_hypergraph()
        >>> assert f.is_bijective and f.transpose().is_bijective
        >>> assert H.cups(x, x).is_bijective and H.caps(x, x).is_bijective
        >>> assert H.spiders(0, 0, x).is_bijective
        >>> assert not H.spiders(1, 2, x).is_bijective
=======
        Checks polygyny, i.e. if each non-scalar spider is connected to exactly
        one output port.
>>>>>>> f6b50338
        """
        return all(len(x) == 1 for x, y in self.spider_wires if x.union(y))

    @property
    def is_causal(self) -> bool:
        """
        Checks causality, i.e. if each spider is connected to exactly one
        output port and to zero or more input ports all with higher indices.

        If the diagram is causal then it lives in a symmetric monoidal
        category with a supply of commutative comonoids.

        If the diagram is causal and monogamous then it actually lives in
        a symmetric monoidal category, i.e. it can be drawn using only swaps.

        Examples
        --------
        >>> from discopy.frobenius import Ty, Box, Hypergraph as H
        >>> x, y = map(Ty, "xy")
        >>> f = Box('f', x, y).to_hypergraph()
<<<<<<< HEAD
        >>> list(zip(f.wires, f.bijection))
        [(0, 1), (0, 0), (1, 3), (1, 2)]
=======
        >>> assert f.is_causal
        >>> assert (f >> H.spiders(1, 0, y)).is_causal
        >>> assert (H.spiders(1, 2, x) >> f @ f).is_causal


        >>> cycle = H.caps(x, x) >> H.cups(x, x)
        >>> assert not cycle.is_causal

        >>> assert not H.cups(x, x).is_causal
>>>>>>> f6b50338
        """
        return all(len(input_wires) == 1 and all(
            u < v for u in input_wires for v in output_wires)
            for input_wires, output_wires in self.spider_wires)

    def make_bijective(self) -> Hypergraph:
        """
        Introduces spider boxes to make self bijective.

<<<<<<< HEAD
        Examples
        --------
        >>> from discopy.frobenius import Ty, Box, Hypergraph as H
        >>> x, y = map(Ty, "xy")
        >>> f = Box('f', x, y).to_hypergraph()
        >>> assert f.is_progressive
        >>> assert (f >> f[::-1]).is_progressive

        >>> cycle = H.caps(x, x) >> x @ (f >> f[::-1]) >> H.cups(x, x)
        >>> assert not cycle.is_progressive

        >>> assert not H.cups(x, x).is_progressive
=======
        Example
        -------
        >>> from discopy.frobenius import Ty, Spider, Hypergraph as H

        >>> spider = H.spiders(3, 2, Ty('x')).make_bijective()
        >>> assert spider.boxes == (Spider(3, 2, Ty('x')), )
        >>> assert spider.wires == (0, 1, 2) + (0, 1, 2) + (3, 4) + (3, 4)

        >>> copy = H.spiders(1, 2, Ty('x', 'y')).make_bijective()
        >>> assert copy.boxes == (Spider(1, 2, Ty('x')), Spider(1, 2, Ty('y')))

        >>> unit = H.spiders(0, 1, Ty('x', 'y')).make_bijective()
        >>> assert unit.boxes == (Spider(0, 1, Ty('y')), Spider(0, 1, Ty('x')))
>>>>>>> f6b50338
        """
        boxes = list(self.boxes)
        wires = list(self.wires)
        spider_types = list(self.spider_types)
        for spider, (typ, (input_wires, output_wires)) in reversed(list(
                enumerate(zip(spider_types, self.spider_wires)))):
            n_legs = len(input_wires) + len(output_wires)
            if n_legs in [0, 2]:
                continue
            if input_wires:
                node = self.ports[max(input_wires)]
                depth = 0 if node.kind == "input" else node.depth + 1
            else:
                node = self.ports[min(output_wires)]
                depth = len(boxes) if node.kind == "output" else node.depth
            boxes = boxes[:depth] + [self.category.ar.spider_factory(
                len(input_wires), len(output_wires), typ)] + boxes[depth:]
            offsets = self.offsets[:depth] + (None, ) + self.offsets[depth:]
            for j, port in enumerate(input_wires.union(output_wires)):
                wires[port] = len(spider_types) + j
            i = len(self.dom) + len(
                sum([sum(wires, ()) for wires in self.box_wires[:depth]], ()))
            wires = wires[:i] + list(range(
                len(spider_types), len(spider_types) + n_legs)) + wires[i:]
            spider_types += n_legs * [typ]
            del spider_types[spider]
            wires = [w - 1 if w > spider else w for w in wires]
            return type(self)(
                self.dom, self.cod, tuple(boxes),
                tuple(wires), spider_types, offsets).make_bijective()
        return self

<<<<<<< HEAD
    def make_bijective(self):
        """
        Introduces :class:`Spider` boxes to make self bijective.

        Example
        -------
        >>> from discopy.frobenius import Ty, Spider, Hypergraph as H
        >>> spider = H.spiders(1, 2, Ty('x')).make_bijective()
        >>> assert spider.boxes == (Spider(3, 0, Ty('x')), )
        >>> assert spider.wires == (0, 0, 1, 2, 1, 2)
        """
        boxes, wires, spider_types =\
            list(self.boxes), list(self.wires), list(self.spider_types)
        for i, typ in reversed(list(enumerate(self.spider_types))):
            ports = [port for port, spider in enumerate(wires) if spider == i]
            n_legs = len(ports)
            if n_legs not in [0, 2]:
                boxes.append(self.category.ar.spider_factory(n_legs, 0, typ))
                for j, port in enumerate(ports):
                    wires[port] = len(spider_types) + j
                new_wires =\
                    list(range(len(spider_types), len(spider_types) + n_legs))
                wires = wires[:len(wires) - len(self.cod)] + new_wires\
                    + wires[len(wires) - len(self.cod):]
                spider_types += n_legs * [typ]
                del spider_types[i]
                wires = [j - 1 if j > i else j for j in wires]
        return type(self)(
            self.dom, self.cod, tuple(boxes), tuple(wires), spider_types)

    def make_monogamous(self):
=======
    def make_monogamous(self) -> Hypergraph:
>>>>>>> f6b50338
        """
        Introduce :class:`Cup` and :class:`Cap` boxes to make self monogamous.

        Example
        -------
<<<<<<< HEAD
        >>> from discopy.frobenius import Ty, Hypergraph as H, Cup, Cap, Spider
        >>> x = Ty('x')
        >>> assert H.caps(x, x).make_monogamous() == H.from_box(Cap(x, x))
        >>> assert H.cups(x, x).make_monogamous() == H.from_box(Cup(x, x))
        >>> spider = H.spiders(2, 1, x).make_monogamous()
        >>> assert spider.boxes == (Cap(x, x), Spider(3, 0, x))
        >>> assert spider.wires == (0, 1, 2, 3, 0, 1, 2, 3)
        """
        if not self.is_bijective:
            return self.make_bijective().make_monogamous()
        if self.is_monogamous:
            return self
        dom, cod = self.dom, self.cod
        boxes, wires = list(self.boxes), list(self.wires)
        spider_types = dict(enumerate(self.spider_types))
=======
        >>> from discopy.frobenius import Ty, Box, Cup, Cap, Spider
        >>> x = Ty('x')
        >>> h = Box('f', x, x).transpose().to_hypergraph().make_monogamous()
        >>> assert h.boxes == (Cap(x, x), Box('f', x, x), Cup(x, x))
        >>> assert h.wires == (0, ) + (1, 2) + (1, 3) + (0, 3) + (2, )
        """
        if not self.is_bijective:
            return self.make_bijective().make_monogamous()
>>>>>>> f6b50338
        for kinds, cups_or_caps in [
                (["input", "cod"], "cups"),
                (["dom", "output"], "caps")]:
            for source, spider in [
                    (source, spider) for source, (spider, port)
                    in enumerate(zip(self.wires, self.ports))
                    if port.kind in kinds]:
                if spider not in self.wires[source + 1:]:
                    continue
<<<<<<< HEAD
                target = wires[source + 1:].index(spider) + source + 1
                typ = spider_types[spider]
                if self.ports[target].kind in kinds:
=======
                target = self.wires[source + 1:].index(spider) + source + 1
                if self.ports[target].kind in kinds:
                    spider_types = dict(enumerate(self.spider_types))
                    typ = spider_types[spider]
>>>>>>> f6b50338
                    left, right = len(spider_types), len(spider_types) + 1
                    wires = list(self.wires)
                    wires[source], wires[target] = left, right
                    if cups_or_caps == "cups":
<<<<<<< HEAD
                        boxes.append(self.category.ar.cup_factory(typ, typ))
                        wires = wires[:len(wires) - len(self.cod)]\
                            + [left, right]\
                            + wires[len(wires) - len(self.cod):]
                    else:
                        boxes = [
                            self.category.ar.cap_factory(typ, typ)] + boxes
                        wires = wires[:len(self.dom)] + [left, right]\
                            + wires[len(self.dom):]
                    spider_types[left] = spider_types[right] = typ
                    del spider_types[spider]
                    boxes, wires = tuple(boxes), tuple(wires)
                    return type(self)(dom, cod, boxes, wires, spider_types)\
                        .make_monogamous()

    def make_progressive(self):
        """
        Calls :meth:`Hypergraph.trace_factory` boxes to make self progressive.

        Example
        -------
        >>> from discopy.frobenius import Ty, Box, Cup, Cap, Hypergraph as H
        >>> x = Ty('x')
        >>> f = Box('f', x @ x, x @ x).to_hypergraph()
        >>> assert f.trace().make_progressive().boxes\\
        ...     == (Cap(x, x), f.boxes[0], Cup(x, x))
        """
        if not self.is_monogamous:
            return self.make_monogamous().make_progressive()
        dom, cod = self.dom, self.cod
        boxes, wires = list(self.boxes), list(self.wires)
        spider_types = {i: x for i, x in enumerate(self.spider_types)}
        port = len(self.dom)
        for box in self.boxes:
            for j, typ in enumerate(box.dom):
                source = port + j
                spider, target = wires[source], self.bijection[source]
                if target > source:
                    input_spider, output_spider =\
                        range(len(spider_types), len(spider_types) + 2)
                    wires[source], wires[target] = input_spider, output_spider
                    wires = wires[:len(dom)] + [input_spider]\
                        + wires[len(dom):] + [output_spider]
                    dom, cod = dom @ typ, cod @ typ
                    spider_types.update({
                        input_spider: typ, output_spider: typ})
                    del spider_types[spider]
                    boxes, wires = tuple(boxes), tuple(wires)
                    arg = type(self)(dom, cod, boxes, wires, spider_types)
                    return self.trace_factory(arg.make_progressive())
            port += len(box.dom @ box.cod)
        return self

    @classmethod
    def from_box(cls, box: Box) -> Hypergraph:
        """
        Turn a box into a hypergraph with binary spiders for each wire.

        Parameters:
            box : The box to turn into a hypergraph.

        Example
        -------
        >>> from discopy.frobenius import Ty, Box, Hypergraph as H
        >>> x, y, z = map(Ty, "xyz")
        >>> for p in Box('f', x, y @ z).to_hypergraph().ports: print(p)
        Node('input', i=0, obj=frobenius.Ob('x'))
        Node('dom', depth=0, i=0, obj=frobenius.Ob('x'))
        Node('cod', depth=0, i=0, obj=frobenius.Ob('y'))
        Node('cod', depth=0, i=1, obj=frobenius.Ob('z'))
        Node('output', i=0, obj=frobenius.Ob('y'))
        Node('output', i=1, obj=frobenius.Ob('z'))
        """
        spider_types = tuple(box.dom @ box.cod)
        wires = 2 * tuple(range(len(box.dom)))\
            + 2 * tuple(range(len(box.dom), len(box.dom @ box.cod)))
        return cls(box.dom, box.cod, (box, ), wires, spider_types)

    @classmethod
    def from_diagram(cls, old: Diagram) -> Hypergraph:
        """
        Turn a :class:`Diagram` into a :class:`Hypergraph`.

        Parameters:
            old : The planar diagram to encode as hypergraph.

        Example
        -------
        >>> from discopy.frobenius import Ty, Hypergraph as H
        >>> x, y = map(Ty, "xy")
        >>> back_n_forth = lambda d: H.from_diagram(d.to_diagram())
        >>> for d in [H.spiders(0, 0, x),
        ...           H.spiders(2, 3, x),
        ...           H.spiders(1, 2, x @ y)]:
        ...     assert back_n_forth(d) == d
        """
        return old.functor_factory(
            ob=lambda typ: typ, ar=cls.from_box,
            dom=Category(old.ty_factory, type(old)),
            cod=Category(old.ty_factory, cls))(old)

    def to_diagram(self):
        """
        Downgrade to :class:`Diagram`, called by :code:`print`.

        Examples
        --------
        >>> from discopy.frobenius import Ty, Box, Hypergraph as H
        >>> x = Ty('x')
        >>> v = Box('v', Ty(), x @ x).to_hypergraph()
        >>> print(v >> H.swap(x, x) >> v[::-1])
        v >> Swap(x, x) >> v[::-1]
        >>> print(x @ H.swap(x, x) >> v[::-1] @ x)
        x @ Swap(x, x) >> v[::-1] @ x
        """
        diagram = self.make_progressive()
        graph = Graph()
        graph.add_nodes_from(diagram.ports)
        graph.add_edges_from([
            (diagram.ports[i], diagram.ports[j])
            for i, j in enumerate(diagram.bijection)])
        graph.add_nodes_from([
            Node("box", depth=depth, box=box)
            for depth, box in enumerate(diagram.boxes)])
        graph.add_nodes_from([
            Node("box", depth=len(diagram.boxes) + i,
                 box=self.category.ar.spiders(0, 0, diagram.spider_types[s]))
            for i, s in enumerate(diagram.scalar_spiders)])
        return drawing.nx2diagram(graph, self.category.ar)

    def depth(self):
        """ The depth of a progressive hypergraph. """
        return dag_longest_path_length(self.make_progressive().to_graph()) // 4

    def to_graph(self):
        """
=======
                        boxes = self.boxes + (
                            self.category.ar.cup_factory(typ, typ), )
                        offsets = self.offsets + (None, )
                        wires = wires[:len(wires) - len(self.cod)] + [
                            left, right] + wires[len(wires) - len(self.cod):]
                    else:
                        boxes = (self.category.ar.cap_factory(typ, typ),
                                 ) + self.boxes
                        offsets = (None, ) + self.offsets
                        wires = wires[:len(self.dom)] + [
                            left, right] + wires[len(self.dom):]
                    wires = tuple(wires)
                    spider_types[left] = spider_types[right] = typ
                    del spider_types[spider]
                    return type(self)(
                        self.dom, self.cod, boxes, wires, spider_types, offsets
                    ).make_monogamous()
        return self

    def make_polygynous(self) -> Hypergraph:
        """
        Introduce spider boxes to make self polygynous.

        Example
        -------
        >>> from discopy.frobenius import Ty, Box, Hypergraph as H, Spider
        >>> h = H.spiders(2, 3, Ty('x')).make_polygynous()
        >>> assert h.boxes == (Spider(2, 1, Ty('x')), )
        >>> assert h.wires == (0, 1) + (0, 1, 2) + (2, 2, 2)
        """
        for spider, (typ, (input_wires, output_wires)) in enumerate(
                zip(self.spider_types, self.spider_wires)):
            n_legs = len(input_wires) + len(output_wires)
            if len(input_wires) == 1:
                continue
            depth = getattr(self.ports[max(input_wires)], "depth", -1) + 1\
                if input_wires else 0
            boxes = self.boxes[:depth] + (self.category.ar.spider_factory(
                len(input_wires), 1, typ), ) + self.boxes[depth:]
            offsets = self.offsets[:depth] + (None, ) + self.offsets[depth:]
            wires = list(self.wires)
            for j, port in enumerate(input_wires):
                wires[port] = self.n_spiders + j
            i = len(self.dom) + len(
                sum([sum(wires, []) for wires in self.box_wires[:depth]], []))
            wires = wires[:i] + list(range(
                self.n_spiders, self.n_spiders + len(input_wires))
            ) + [spider] + wires[i:]
            spider_types = self.spider_types + len(input_wires) * (typ, )
            return type(self)(
                self.dom, self.cod, boxes, tuple(wires), spider_types, offsets
            ).make_polygynous()
        return self

    def make_causal(self) -> Hypergraph:
        """
        Introduce trace boxes to make self causal.

        Example
        -------
        >>> from discopy.frobenius import Ty, Box, Cup, Cap
        >>> x = Ty('x')
        >>> f = Box('f', x @ x, x @ x).to_hypergraph()
        >>> assert f.trace().make_causal().boxes\\
        ...     == (Cap(x, x), f.boxes[0], Cup(x, x))

        >>> from discopy.frobenius import Hypergraph as H, Spider
        >>> assert H.spiders(2, 1, x).make_causal().boxes\\
        ...     == (Spider(2, 1, x),)
        """
        if not self.is_polygynous:
            return self.make_polygynous().make_causal()
        for input_spider, (typ, (input_wires, output_wires)) in enumerate(
                zip(self.spider_types, self.spider_wires)):
            if not input_wires:
                assert not output_wires
                dom, cod = self.dom @ typ, self.cod @ typ
                wires = list(self.wires)
                wires = wires[:len(self.dom)] + [input_spider]\
                    + wires[len(self.dom):] + [input_spider]
                boxes, wires = self.boxes, tuple(wires)
                arg = type(self)(
                    dom, cod, boxes, wires, self.spider_types, self.offsets)
                return arg.make_causal().explicit_trace()
            input_wire, = input_wires
            for output_wire in output_wires:
                if output_wire < input_wire:
                    dom, cod = self.dom @ typ, self.cod @ typ
                    spider_types = self.spider_types + (typ, )
                    output_spider = len(spider_types) - 1
                    wires = list(self.wires)
                    wires[output_wire] = output_spider
                    wires = wires[:len(self.dom)] + [output_spider]\
                        + wires[len(self.dom):] + [input_spider]
                    boxes, wires = self.boxes, tuple(wires)
                    arg = type(self)(
                        dom, cod, boxes, wires, spider_types, self.offsets)
                    return arg.make_causal().explicit_trace()
        return self

    @classmethod
    def from_box(cls, box: Box) -> Hypergraph:
        """
        Turn a box into a hypergraph with binary spiders for each wire.

        Parameters:
            box : The box to turn into a hypergraph.

        Example
        -------
        >>> from discopy.frobenius import Ty, Box, Hypergraph as H
        >>> x, y, z = map(Ty, "xyz")
        >>> for p in Box('f', x, y @ z).to_hypergraph().ports: print(p)
        Node('input', i=0, obj=frobenius.Ty(frobenius.Ob('x')))
        Node('dom', depth=0, i=0, obj=frobenius.Ty(frobenius.Ob('x')))
        Node('cod', depth=0, i=0, obj=frobenius.Ty(frobenius.Ob('y')))
        Node('cod', depth=0, i=1, obj=frobenius.Ty(frobenius.Ob('z')))
        Node('output', i=0, obj=frobenius.Ty(frobenius.Ob('y')))
        Node('output', i=1, obj=frobenius.Ty(frobenius.Ob('z')))
        """
        spider_types = tuple(box.dom @ box.cod)
        wires = 2 * tuple(range(len(box.dom)))\
            + 2 * tuple(range(len(box.dom), len(box.dom @ box.cod)))
        return cls(box.dom, box.cod, (box, ), wires, spider_types)

    @classmethod
    def from_diagram(cls, old: Diagram) -> Hypergraph:
        """
        Turn a :class:`Diagram` into a :class:`Hypergraph`.

        Parameters:
            old : The planar diagram to encode as hypergraph.

        Example
        -------
        >>> from discopy.frobenius import Ty, Hypergraph as H
        >>> x, y = map(Ty, "xy")
        >>> back_n_forth = lambda d: H.from_diagram(d.to_diagram())
        >>> for d in [H.spiders(0, 0, x),
        ...           H.spiders(2, 3, x),
        ...           H.spiders(1, 2, x @ y)]:
        ...     assert back_n_forth(d) == d
        """
        return cls.functor(
            ob=lambda typ: typ, ar=cls.from_box,
            dom=Category(old.ty_factory, type(old)),
            cod=Category(old.ty_factory, cls))(old)

    def to_diagram(self, make_causal_first: bool = False) -> Diagram:
        """
        Downgrade to :class:`Diagram`, called by :code:`print`.

        Parameters:
            make_causal_first : The order in which we downgrade.

        Note
        ----
        Hypergraphs can be translated to planar diagrams in two different ways:

        * either we first :meth:`make_bijective` (introducing spiders) then
          :meth:`make_monogamous` (introducing cups and caps) and finally
          :meth:`make_causal` (introducing traces)
        * or we first :meth:`make_polygynous` (introducing merges) then
          :meth:`make_causal` (introducing traces) and finally
          :meth:`make_bijective` (introducing copies).

        Examples
        --------
        >>> from discopy.frobenius import Ty, Box, Hypergraph as H
        >>> x = Ty('x')
        >>> v = Box('v', Ty(), x @ x).to_hypergraph()
        >>> print(v >> H.swap(x, x) >> v[::-1])
        v >> Swap(x, x) >> v[::-1]
        >>> print(x @ H.swap(x, x) >> v[::-1] @ x)
        x @ Swap(x, x) >> v[::-1] @ x
        """
        if not self.is_causal or not self.is_monogamous:
            if make_causal_first:
                return self.make_causal().make_bijective().to_diagram()
            else:
                return self.make_monogamous().make_causal().to_diagram()
        diagram = self.category.ar.id(self.dom)
        scan, n_ports = self.wires[:len(self.dom)], len(self.dom)
        for depth, (box, offset) in enumerate(zip(self.boxes, self.offsets)):
            for i, obj in enumerate(box.dom):
                j = scan.index(self.wires[n_ports + i])
                if i == 0 and offset is None:
                    offset = j
                elif j > offset + i:
                    diagram >>= diagram.cod[:offset + i] @ diagram.swap(
                        diagram.cod[offset + i:j], diagram.cod[j]
                    ) @ diagram.cod[j + 1:]
                    scan = (scan[:offset + i] + scan[j:j + 1]) + (
                        scan[offset + i:j] + scan[j + 1:])
                elif j < offset + i:
                    diagram >>= diagram.cod[:j] @ diagram.swap(
                        diagram.cod[j], diagram.cod[j + 1:offset + i]
                    ) @ diagram.cod[offset + i:]
                    scan = (scan[:j] + scan[j + 1:offset + i]) + (
                        scan[j:j + 1] + scan[offset + i:])
                    offset -= 1
                assert len(scan) == len(diagram.cod)
            offset = 0 if offset is None else offset
            scan = scan[:offset] + self.wires[
                n_ports + len(box.dom):n_ports + len(box.dom @ box.cod)
            ] + scan[offset + len(box.dom):]
            diagram >>= diagram.cod[:offset] @ box @ diagram.cod[
                offset + len(box.dom):]
            n_ports += len(box.dom @ box.cod)
        for i, _ in enumerate(self.cod):
            j = scan.index(self.wires[n_ports + i])
            if i < j:
                diagram >>= diagram.cod[:i] @ diagram.swap(
                    diagram.cod[i:j], diagram.cod[j:j + 1]
                ) @ diagram.cod[j + 1:]
                scan = scan[:i] + scan[j:j + 1] + scan[i:j] + scan[j + 1:]
        return diagram

    @classmethod
    def from_callable(cls, dom: Ty, cod: Ty) -> Callable[Callable, Hypergraph]:
        """
        Turns an arbitrary Python function into a causal hypergraph.

        Parameters:
            dom : The domain of the hypergraph.
            cod : The codomain of the hypergraph.
        """
        def decorator(func):
            graph, box_nodes, spider_nodes = Graph(), [], []

            def apply(box, *inputs, offset=None):
                for node in inputs:
                    assert_isinstance(node, Node)
                if len(inputs) != len(box.dom):
                    raise AxiomError(f"Expected {len(box.dom)} inputs, "
                                     f"got {len(inputs)} instead.")
                depth = len(box_nodes)
                box_node = Node("box", box=box, depth=depth, offset=offset)
                box_nodes.append(box_node)
                graph.add_node(box_node)
                for i, obj in enumerate(box.dom):
                    if inputs[i].obj != obj:
                        raise AxiomError(f"Expected {obj} as input, "
                                         f"got {inputs[i].obj} instead.")
                    dom_node = Node("dom", obj=obj, i=i, depth=depth)
                    graph.add_edge(inputs[i], dom_node)
                    graph.add_edge(dom_node, box_node)
                outputs = []
                for i, obj in enumerate(box.cod):
                    cod_node = Node("cod", obj=obj, i=i, depth=depth)
                    spider = Node("spider", obj=obj, i=len(spider_nodes))
                    graph.add_edge(box_node, cod_node)
                    graph.add_edge(cod_node, spider)
                    spider_nodes.append(spider)
                    outputs.append(spider)
                return untuplify(outputs)

            cls.category.ar.__call__ = apply
            for i, obj in enumerate(dom):
                input_node = Node("input", obj=obj, i=i)
                input_spider = Node("spider", obj=obj, i=i)
                spider_nodes.append(input_spider)
                graph.add_edge(input_node, input_spider)
            for i, spider in enumerate(tuplify(func(*spider_nodes))):
                assert_isinstance(spider, Node)
                node = Node("output", obj=spider.obj, i=i)
                graph.add_edge(spider, node)
            del cls.category.ar.__call__
            result = cls.from_graph(graph)
            if result.cod != cod:
                raise AxiomError(f"Expected diagram.cod == {cod}, "
                                 f"got {result.cod} instead.")
            return result

        return decorator

    @classmethod
    def from_graph(cls, graph: Graph) -> Hypergraph:
        """ The inverse of :meth:`to_graph`. """
        def predecessor(node):
            result, = graph.predecessors(node)
            return result

        def successor(node):
            result, = graph.successors(node)
            return result

        inputs, outputs, box_nodes, spider_nodes = [], [], [], []
        for node in graph.nodes:
            for kind, nodelist in zip(
                    ["input", "output", "box", "spider"],
                    [inputs, outputs, box_nodes, spider_nodes]):
                if node.kind == kind:
                    nodelist.append(node)
        dom = sum([n.obj for n in inputs], cls.category.ob())
        cod = sum([n.obj for n in outputs], cls.category.ob())
        boxes = tuple(n.box for n in box_nodes)
        offsets = tuple(n.offset for n in box_nodes)
        spider_types = {n: n.obj for n in spider_nodes}
        wires = tuple(map(successor, sorted(inputs, key=lambda node: node.i)))
        for box_node in box_nodes:
            wires += tuple(map(predecessor, sorted(
                graph.predecessors(box_node), key=lambda node: node.i)))
            wires += tuple(map(successor, sorted(
                graph.successors(box_node), key=lambda node: node.i)))
        wires += tuple(map(
            predecessor, sorted(outputs, key=lambda node: node.i)))
        return cls(dom, cod, boxes, wires, spider_types, offsets)

    def to_graph(self) -> Graph:
        """
>>>>>>> f6b50338
        Translate a hypergraph into a labeled graph with nodes for inputs,
        outputs, boxes, domain, codomain and spiders.
        """
        graph = Graph()
        graph.add_nodes_from(
<<<<<<< HEAD
            [Node("spider", i=i) for i in range(self.n_spiders)], box=None)
        graph.add_nodes_from(
            [(Node("input", i=i), dict(i=i))
             for i, _ in enumerate(self.dom)], box=None)
        graph.add_edges_from(
            (Node("input", i=i), Node("spider", i=j))
            for i, j in enumerate(self.wires[:len(self.dom)]))
        for i, (dom_wires, cod_wires) in enumerate(self.box_wires):
            box_node = Node("box", i=i)
            graph.add_node(box_node, box=self.boxes[i])
=======
            Node("spider", i=i, obj=obj)
            for i, obj in enumerate(self.spider_types))
        graph.add_nodes_from(
            (Node("input", i=i, obj=obj), dict(i=i))
            for i, obj in enumerate(self.dom))
        graph.add_edges_from(
            (Node("input", i=i, obj=obj), Node("spider", i=j, obj=obj))
            for i, (j, obj) in enumerate(
                zip(self.wires[:len(self.dom)], self.dom)))
        for i, (box, (dom_wires, cod_wires)) in enumerate(
                zip(self.boxes, self.box_wires)):
            box_node = Node("box", box=box, i=i)
            graph.add_node(box_node, box=box)
>>>>>>> f6b50338
            for case, wires in [("dom", dom_wires), ("cod", cod_wires)]:
                for j, spider in enumerate(wires):
                    obj = self.spider_types[spider]
                    spider_node = Node("spider", i=spider, obj=obj)
                    port_node = Node(case, i=i, j=j)
<<<<<<< HEAD
                    graph.add_node(port_node, j=j, box=None)
=======
                    graph.add_node(port_node, j=j)
>>>>>>> f6b50338
                    if case == "dom":
                        graph.add_edge(spider_node, port_node)
                        graph.add_edge(port_node, box_node)
                    else:
                        graph.add_edge(box_node, port_node)
                        graph.add_edge(port_node, spider_node)
        graph.add_nodes_from(
<<<<<<< HEAD
            [(Node("output", i=i), dict(i=i))
             for i, _ in enumerate(self.cod)], box=None)
        graph.add_edges_from(
            (Node("output", i=i), Node("spider", i=j))
            for i, j in enumerate(
                self.wires[len(self.wires) - len(self.cod):]))
        return graph

=======
            (Node("output", i=i, obj=obj), dict(i=i))
            for i, obj in enumerate(self.cod))
        graph.add_edges_from(
            (Node("spider", i=j, obj=obj), Node("output", i=i, obj=obj))
            for i, (j, obj) in enumerate(
                zip(self.wires[len(self.wires) - len(self.cod):], self.cod)))
        return graph

    def depth(self) -> int:
        """ The depth of a causal hypergraph. """
        return dag_longest_path_length(self.make_causal().to_graph()) // 4

>>>>>>> f6b50338
    def spring_layout(self, seed=None, k=None):
        """ Computes a layout using a force-directed algorithm. """
        if seed is not None:
            random.seed(seed)
        graph, pos = self.to_graph().to_undirected(), {}
        height = len(self.boxes) + self.n_spiders
        width = max(len(self.dom), len(self.cod))
<<<<<<< HEAD
        for i, _ in enumerate(self.dom):
            pos[Node("input", i=i)] = (i, height)
=======
        for i, obj in enumerate(self.dom):
            pos[Node("input", i=i, obj=obj)] = (i, height)
>>>>>>> f6b50338
        for i, (dom_wires, cod_wires) in enumerate(self.box_wires):
            box_node = Node("box", i=i, box=self.boxes[i])
            pos[box_node] = (
                random.uniform(-width / 2, width / 2),
                random.uniform(0, height))
            for kind, wires in [("dom", dom_wires), ("cod", cod_wires)]:
                for j, spider in enumerate(wires):
                    pos[Node(kind, i=i, j=j)] = pos[box_node]
        for i, obj in enumerate(self.spider_types):
            pos[Node("spider", i=i, obj=obj)] = (
                random.uniform(-width / 2, width / 2),
                random.uniform(0, height))
        for i, obj in enumerate(self.cod):
            pos[Node("output", i=i, obj=obj)] = (i, 0)
        fixed = self.ports[:len(self.dom)] + self.ports[
            len(self.wires) - len(self.cod):] or None
        pos = spring_layout(graph, pos=pos, fixed=fixed, k=k, seed=seed)
        return graph, pos

    def draw(self, seed=None, k=.25, path=None):
        """
        Draw a hypegraph using a force-based layout algorithm.

        Examples
        --------
        >>> from discopy.frobenius import Ty, Box, Hypergraph as H
        >>> x, y, z = map(Ty, "xyz")
        >>> f = Box('f', x, y @ z).to_hypergraph()
        >>> f.draw(
        ...     path='docs/_static/hypergraph/box.png', seed=42)

        .. image:: /_static/hypergraph/box.png
            :align: center

        >>> (H.spiders(2, 2, x) >> f @ x).draw(
        ...     path='docs/_static/hypergraph/diagram.png', seed=42)

        .. image:: /_static/hypergraph/diagram.png
            :align: center
        """
        graph, pos = self.spring_layout(seed=seed, k=k)
        for i, (box, (dom_wires, cod_wires)) in enumerate(
                zip(self.boxes, self.box_wires)):
            box_node = Node("box", i=i, box=box)
            for kind, wires in [("dom", dom_wires), ("cod", cod_wires)]:
                for j, spider in enumerate(wires):
                    port_node = Node(kind, i=i, j=j)
                    x, y = pos[box_node]
<<<<<<< HEAD
                    if not getattr(self.boxes[i], "draw_as_spider", False):
=======
                    if not getattr(box, "draw_as_spider", False):
>>>>>>> f6b50338
                        y += .25 if kind == "dom" else -.25
                        x -= .25 * (len(wires[:-1]) / 2 - j)
                    pos[port_node] = x, y
        labels = {
            node: self.spider_types[node.i] if node.kind == "spider"
            else self.boxes[node.i].name if node.kind == "box" else ""
            for node in graph.nodes}
        nodelist = list(graph.nodes)
        node_size = [
            300 if node.kind in ["spider", "box"] else 0 for node in nodelist]
        draw_networkx(
            graph, pos=pos, labels=labels,
            nodelist=nodelist, node_size=node_size,
            node_color="white", edgecolors="black")
        if path is not None:
            plt.savefig(path)
            plt.close()
        plt.show()<|MERGE_RESOLUTION|>--- conflicted
+++ resolved
@@ -26,27 +26,13 @@
 from __future__ import annotations
 
 from collections.abc import Callable, Mapping
-<<<<<<< HEAD
-=======
 from inspect import isclass
->>>>>>> f6b50338
 
 import random
 from typing import Any, Iterable, Union, TYPE_CHECKING
 
 import matplotlib.pyplot as plt
 
-<<<<<<< HEAD
-from networkx import DiGraph as Graph, spring_layout, draw_networkx
-from networkx.algorithms.isomorphism import is_isomorphic
-from networkx import dag_longest_path_length, weisfeiler_lehman_graph_hash
-
-from discopy import cat, monoidal, drawing, messages
-from discopy.cat import factory, AxiomError, Composable
-from discopy.drawing import Node
-from discopy.monoidal import (
-    Ty, Box, Category, Functor, Whiskerable, assert_isatomic)
-=======
 from networkx import (
     DiGraph as Graph,
     spring_layout,
@@ -54,11 +40,11 @@
     dag_longest_path_length,
 )
 from networkx.algorithms.isomorphism import is_isomorphic
+from networkx import dag_longest_path_length, weisfeiler_lehman_graph_hash
 
 from discopy import drawing, messages
 from discopy.cat import Category
 from discopy.drawing import Node
->>>>>>> f6b50338
 from discopy.utils import (
     factory,
     factory_name,
@@ -66,8 +52,6 @@
     pushout,
     unbiased,
     NamedGeneric,
-<<<<<<< HEAD
-=======
     AxiomError,
     Composable,
     Whiskerable,
@@ -75,32 +59,21 @@
     assert_istraceable,
     tuplify,
     untuplify,
->>>>>>> f6b50338
 )
 if TYPE_CHECKING:
     from discopy.cat import Ty, Box, Diagram
 
 
-<<<<<<< HEAD
-class Hypergraph(Composable, Whiskerable, NamedGeneric['category']):
-    """
-    Hypergraph in a hypergraph category.
-=======
 class Hypergraph(Composable, Whiskerable, NamedGeneric['category', 'functor']):
     """
     A hypergraph is given by a domain, a codomain, a list of boxes, a list of
     spider types and a list of wires from :meth:`ports` to spiders.
->>>>>>> f6b50338
 
     Parameters:
         dom (frobenius.Ty) : The domain of the diagram, i.e. its input.
         cod (frobenius.Ty) : The codomain of the diagram, i.e. its output.
         boxes (tuple[frobenius.Box, ...]) : The boxes inside the diagram.
-<<<<<<< HEAD
-        wires (tuple[Any]) : List of wires from ports to spiders.
-=======
         wires (tuple[Any, ...]) : List of wires from ports to spiders.
->>>>>>> f6b50338
         spider_types : Mapping[Any, frobenius.Ty]
             Mapping from spiders to atomic types, if :code:`None` then this is
             computed from the types of ports.
@@ -145,8 +118,6 @@
 
     Examples
     --------
-    >>> from discopy.frobenius import Ty, Box, Hypergraph as H
-
     >>> x, y, z = map(Ty, "xyz")
 
     >>> assert H.id(x @ y @ z).n_spiders == 3
@@ -160,10 +131,7 @@
     >>> assert H.spiders(0, 0, x @ y @ z).n_spiders == 3
     >>> assert H.spiders(0, 0, x @ y @ z).wires == ()
 
-<<<<<<< HEAD
-=======
     >>> from discopy.frobenius import Box
->>>>>>> f6b50338
     >>> f, g = Box('f', x, y).to_hypergraph(), Box('g', y, z).to_hypergraph()
 
     >>> assert f.n_spiders == g.n_spiders == 2
@@ -175,44 +143,6 @@
     >>> assert (f @ g).n_spiders == 4
     >>> assert (f @ g).wires == (0, 1, 0, 2, 1, 3, 2, 3)
     """
-<<<<<<< HEAD
-    category = Category()
-
-    def __init__(
-            self, dom: Ty, cod: Ty, boxes: tuple[Box, ...],
-            wires: tuple[Any, ...], spider_types: Mapping[Any, Ty] = None):
-        assert_isinstance(dom, self.category.ob)
-        assert_isinstance(cod, self.category.ob)
-        self.dom, self.cod, self.boxes = dom, cod, boxes
-        for box in boxes:
-            assert_isinstance(box, self.category.ar)
-        if len(wires) != len(dom)\
-                + sum(len(box.dom) + len(box.cod) for box in boxes) + len(cod):
-            raise ValueError
-        if spider_types is None:
-            port_types = list(self.dom) + sum(
-                [list(box.dom @ box.cod) for box in boxes], [])\
-                + list(self.cod)
-            spider_types = {}
-            for spider, typ in zip(wires, port_types):
-                adjoint = getattr(typ, 'r', typ)
-                if spider in spider_types:
-                    if spider_types[spider] not in [typ, adjoint]:
-                        raise AxiomError(messages.TYPE_ERROR.format(
-                            typ, spider_types[spider]))
-                else:
-                    spider_types[spider] = typ
-            spider_types = [spider_types[i] for i in sorted(spider_types)]
-        spider_types = spider_types if isinstance(spider_types, Mapping)\
-            else {i: t for i, t in enumerate(spider_types)}
-        relabeling = list(sorted(set(wires), key=lambda i: wires.index(i)))
-        relabeling += list(sorted(set(spider_types) - set(relabeling)))
-        self.wires = tuple(relabeling.index(s) for s in wires)
-        self.spider_types = tuple(spider_types[s] for s in relabeling)
-
-    @property
-    def box_wires(self):
-=======
     category = None
     functor = None
 
@@ -252,7 +182,6 @@
 
     @property
     def box_wires(self) -> list[tuple[tuple[int, ...], tuple[int, ...]]]:
->>>>>>> f6b50338
         """
         The wires connecting the boxes of a hypergraph.
 
@@ -363,11 +292,7 @@
     twist = id
 
     @unbiased
-<<<<<<< HEAD
-    def then(self, other):
-=======
     def then(self, other: Hypergraph):
->>>>>>> f6b50338
         """
         Composition of two hypergraph diagrams, i.e. their :func:`pushout`.
         """
@@ -385,15 +310,6 @@
             left[i]: t for i, t in enumerate(self.spider_types)}
         spider_types.update({
             right[i]: t for i, t in enumerate(other.spider_types)})
-<<<<<<< HEAD
-        return type(self)(dom, cod, boxes, tuple(wires), spider_types)
-
-    @unbiased
-    def tensor(self, other):
-        """ Tensor of two hypergraph diagrams, i.e. their disjoint union. """
-        dom, cod = self.dom @ other.dom, self.cod @ other.cod
-        boxes = self.boxes + other.boxes
-=======
         return type(self)(dom, cod, boxes, tuple(wires), spider_types, offsets)
 
     @unbiased
@@ -401,7 +317,6 @@
         """ Tensor of two hypergraph diagrams, i.e. their disjoint union. """
         dom, cod = self.dom @ other.dom, self.cod @ other.cod
         boxes, offsets = self.boxes + other.boxes, self.offsets + other.offsets
->>>>>>> f6b50338
         dom_wires = self.wires[:len(self.dom)] + tuple(
             self.n_spiders + i for i in other.wires[:len(other.dom)])
         box_wires = self.wires[len(self.dom):-len(self.cod) or len(self.wires)]
@@ -412,11 +327,7 @@
             for i in other.wires[len(other.wires) - len(other.cod):])
         wires = dom_wires + box_wires + cod_wires
         spiders = self.spider_types + other.spider_types
-<<<<<<< HEAD
-        return type(self)(dom, cod, boxes, wires, spiders)
-=======
         return type(self)(dom, cod, boxes, wires, spiders, offsets)
->>>>>>> f6b50338
 
     def dagger(self):
         """
@@ -439,12 +350,8 @@
             for dom_wires, cod_wires in self.box_wires[::-1]], ())
         cod_wires = self.wires[:len(self.dom)]
         wires = dom_wires + box_wires + cod_wires
-<<<<<<< HEAD
-        return type(self)(dom, cod, boxes, wires, self.spider_types)
-=======
         return type(self)(
             dom, cod, boxes, wires, self.spider_types, self.offsets[::-1])
->>>>>>> f6b50338
 
     @classmethod
     def swap(cls, left, right):
@@ -462,8 +369,6 @@
         wires = (n_legs_in + n_legs_out) * tuple(range(len(typ)))
         return cls(dom, cod, boxes, wires, spider_types)
 
-<<<<<<< HEAD
-=======
     @classmethod
     def copy(cls, typ, n=2) -> Hypergraph:
         return cls.spiders(1, n, typ)
@@ -472,7 +377,6 @@
     def merge(cls, typ, n=2) -> Hypergraph:
         return cls.spiders(n, 1, typ)
 
->>>>>>> f6b50338
     cup_factory = classmethod(lambda cls, left, right: cls.from_box(
         cls.category.ar.cup_factory(left, right)))
     cap_factory = classmethod(lambda cls, left, right: cls.from_box(
@@ -480,63 +384,21 @@
 
     @classmethod
     def cups(cls, left, right):
-<<<<<<< HEAD
-        if not left.r == right:
-            raise AxiomError
-        wires = list(range(len(left))) + list(reversed(range(len(left))))
-=======
         if not getattr(left, 'r', left[::-1]) == right:
             raise AxiomError
         wires = tuple(range(len(left))) + tuple(reversed(range(len(left))))
->>>>>>> f6b50338
         return cls(left @ right, cls.category.ob(), (), wires)
 
     @classmethod
     def caps(cls, left, right):
-<<<<<<< HEAD
-        if not left.r == right:
-            raise AxiomError
-        wires = list(range(len(left))) + list(reversed(range(len(left))))
-=======
         if not getattr(left, 'r', left[::-1]) == right:
             raise AxiomError
         wires = tuple(range(len(left))) + tuple(reversed(range(len(left))))
->>>>>>> f6b50338
         return cls(cls.category.ob(), left @ right, (), wires)
 
     def transpose(self, left=False):
         """ The transpose of a hypergraph diagram. """
         return self.category.ar.transpose(self, left)
-<<<<<<< HEAD
-
-    def rotate(self, left=False):
-        """
-        The half-turn rotation of a hypergraph, called with ``.l`` and ``.r``.
-        """
-        dom, cod = (x.l if left else x.r for x in (self.cod, self.dom))
-        boxes = tuple(box.l if left else box.r for box in self.boxes[::-1])
-        dom_wires = self.wires[:len(self.dom)][::-1]
-        box_wires = sum([
-            cod_wires[::-1] + dom_wires[::-1]
-            for dom_wires, cod_wires in self.box_wires[::-1]], ())
-        cod_wires = self.wires[len(self.wires) - len(self.cod):][::-1]
-        wires = dom_wires + box_wires + cod_wires
-        return type(self)(dom, cod, boxes, wires, self.spider_types)
-
-    l = property(lambda self: self.rotate(left=True))
-    r = property(lambda self: self.rotate(left=False))
-
-    @classmethod
-    def trace_factory(cls, arg: Hypergraph, left=False):
-        """
-        The trace of one wire in a hypergraph,
-        called by :meth:`make_progressive`.
-
-        Parameters:
-            left : Whether to trace on the left or right.
-        """
-        return cls.category.ar.trace_factory.__func__(cls, arg, left)
-=======
 
     def rotate(self, left=False):
         """
@@ -577,7 +439,6 @@
         if isclass(factory) and issubclass(factory, self.category.ar):
             return self.from_box(factory(self.to_diagram(), left))
         return factory.__func__(type(self), self, left)
->>>>>>> f6b50338
 
     def trace(self, n=1, left=False):
         """
@@ -585,12 +446,6 @@
         cups and caps to form a feedback loop.
 
         Parameters:
-<<<<<<< HEAD
-            diagram : The diagram to trace.
-            left : Whether to trace on the left or right.
-        """
-        return self.category.ar.trace(self, n, left)
-=======
             n : The number of wires to trace.
             left : Whether to trace on the left or right.
         """
@@ -605,7 +460,6 @@
             else dom @ self.caps(traced_wires, traced_wires_r)\
             >> self @ traced_wires_r\
             >> cod @ self.cups(traced_wires, traced_wires_r)
->>>>>>> f6b50338
 
     def interchange(self, i: int, j: int) -> Hypergraph:
         """
@@ -626,24 +480,16 @@
         """
         boxes, offsets = list(self.boxes), list(self.offsets)
         boxes[i], boxes[j] = boxes[j], boxes[i]
-<<<<<<< HEAD
-        boxes = tuple(boxes)
-=======
         offsets[i], offsets[j] = offsets[j], offsets[i]
         boxes, offsets = tuple(boxes), tuple(offsets)
         box_wires = list(self.box_wires)
->>>>>>> f6b50338
         box_wires[i], box_wires[j] = box_wires[j], box_wires[i]
         box_wires = sum([c + d for c, d in box_wires], ())
         dom_wires = self.wires[:len(self.dom)]
         cod_wires = self.wires[len(self.wires) - len(self.cod):]
         wires = dom_wires + box_wires + cod_wires
-<<<<<<< HEAD
-        return type(self)(self.dom, self.cod, boxes, wires, self.spider_types)
-=======
         return type(self)(
             self.dom, self.cod, boxes, wires, self.spider_types, offsets)
->>>>>>> f6b50338
 
     def simplify(self) -> Hypergraph:
         """
@@ -670,24 +516,15 @@
             return self.dagger()
         raise NotImplementedError
 
-<<<<<<< HEAD
-    def __eq__(self, other):
-=======
     def __eq__(self, other: Any):
->>>>>>> f6b50338
         if not isinstance(other, Hypergraph):
             return False
         return self.is_parallel(other) and is_isomorphic(
             self.to_graph(), other.to_graph(), lambda x, y: x == y)
 
     def __hash__(self):
-<<<<<<< HEAD
         return hash((self.dom, self.cod, weisfeiler_lehman_graph_hash(
             self.to_graph(), node_attr="box")))
-=======
-        return hash(getattr(self, attr) for attr in [
-            'dom', 'cod', 'boxes', 'wires', 'n_spiders'])
->>>>>>> f6b50338
 
     def __repr__(self):
         spider_types = f", spider_types={self.spider_types}"\
@@ -784,10 +621,7 @@
         >>> assert not f.transpose().is_monogamous
         >>> assert not H.cups(x, x).is_monogamous
         >>> assert not H.spiders(1, 2, x).is_monogamous
-<<<<<<< HEAD
-=======
         >>> assert not H.spiders(2, 3, x).is_monogamous
->>>>>>> f6b50338
         """
         for input_wires, output_wires in self.spider_wires:
             if len(input_wires) != len(output_wires):
@@ -799,48 +633,28 @@
     @property
     def is_polygynous(self) -> bool:
         """
-<<<<<<< HEAD
-        Checks bijectivity, i.e. each spider is connected to two or zero ports.
-        In that case, the diagram actually lives in a compact-closed category,
-        i.e. it can be drawn using only swaps, cups and caps.
+        Checks polygyny, i.e. if each non-scalar spider is connected to exactly
+        one output port.
+        """
+        return all(len(x) == 1 for x, y in self.spider_wires if x.union(y))
+
+    @property
+    def is_causal(self) -> bool:
+        """
+        Checks causality, i.e. if each spider is connected to exactly one
+        output port and to zero or more input ports all with higher indices.
+
+        If the diagram is causal then it lives in a symmetric monoidal
+        category with a supply of commutative comonoids.
+
+        If the diagram is causal and monogamous then it actually lives in
+        a symmetric monoidal category, i.e. it can be drawn using only swaps.
 
         Examples
         --------
         >>> from discopy.frobenius import Ty, Box, Hypergraph as H
         >>> x, y = map(Ty, "xy")
         >>> f = Box('f', x, y).to_hypergraph()
-        >>> assert f.is_bijective and f.transpose().is_bijective
-        >>> assert H.cups(x, x).is_bijective and H.caps(x, x).is_bijective
-        >>> assert H.spiders(0, 0, x).is_bijective
-        >>> assert not H.spiders(1, 2, x).is_bijective
-=======
-        Checks polygyny, i.e. if each non-scalar spider is connected to exactly
-        one output port.
->>>>>>> f6b50338
-        """
-        return all(len(x) == 1 for x, y in self.spider_wires if x.union(y))
-
-    @property
-    def is_causal(self) -> bool:
-        """
-        Checks causality, i.e. if each spider is connected to exactly one
-        output port and to zero or more input ports all with higher indices.
-
-        If the diagram is causal then it lives in a symmetric monoidal
-        category with a supply of commutative comonoids.
-
-        If the diagram is causal and monogamous then it actually lives in
-        a symmetric monoidal category, i.e. it can be drawn using only swaps.
-
-        Examples
-        --------
-        >>> from discopy.frobenius import Ty, Box, Hypergraph as H
-        >>> x, y = map(Ty, "xy")
-        >>> f = Box('f', x, y).to_hypergraph()
-<<<<<<< HEAD
-        >>> list(zip(f.wires, f.bijection))
-        [(0, 1), (0, 0), (1, 3), (1, 2)]
-=======
         >>> assert f.is_causal
         >>> assert (f >> H.spiders(1, 0, y)).is_causal
         >>> assert (H.spiders(1, 2, x) >> f @ f).is_causal
@@ -850,7 +664,6 @@
         >>> assert not cycle.is_causal
 
         >>> assert not H.cups(x, x).is_causal
->>>>>>> f6b50338
         """
         return all(len(input_wires) == 1 and all(
             u < v for u in input_wires for v in output_wires)
@@ -860,20 +673,6 @@
         """
         Introduces spider boxes to make self bijective.
 
-<<<<<<< HEAD
-        Examples
-        --------
-        >>> from discopy.frobenius import Ty, Box, Hypergraph as H
-        >>> x, y = map(Ty, "xy")
-        >>> f = Box('f', x, y).to_hypergraph()
-        >>> assert f.is_progressive
-        >>> assert (f >> f[::-1]).is_progressive
-
-        >>> cycle = H.caps(x, x) >> x @ (f >> f[::-1]) >> H.cups(x, x)
-        >>> assert not cycle.is_progressive
-
-        >>> assert not H.cups(x, x).is_progressive
-=======
         Example
         -------
         >>> from discopy.frobenius import Ty, Spider, Hypergraph as H
@@ -887,7 +686,6 @@
 
         >>> unit = H.spiders(0, 1, Ty('x', 'y')).make_bijective()
         >>> assert unit.boxes == (Spider(0, 1, Ty('y')), Spider(0, 1, Ty('x')))
->>>>>>> f6b50338
         """
         boxes = list(self.boxes)
         wires = list(self.wires)
@@ -920,63 +718,12 @@
                 tuple(wires), spider_types, offsets).make_bijective()
         return self
 
-<<<<<<< HEAD
-    def make_bijective(self):
-        """
-        Introduces :class:`Spider` boxes to make self bijective.
+    def make_monogamous(self) -> Hypergraph:
+        """
+        Introduce :class:`Cup` and :class:`Cap` boxes to make self monogamous.
 
         Example
         -------
-        >>> from discopy.frobenius import Ty, Spider, Hypergraph as H
-        >>> spider = H.spiders(1, 2, Ty('x')).make_bijective()
-        >>> assert spider.boxes == (Spider(3, 0, Ty('x')), )
-        >>> assert spider.wires == (0, 0, 1, 2, 1, 2)
-        """
-        boxes, wires, spider_types =\
-            list(self.boxes), list(self.wires), list(self.spider_types)
-        for i, typ in reversed(list(enumerate(self.spider_types))):
-            ports = [port for port, spider in enumerate(wires) if spider == i]
-            n_legs = len(ports)
-            if n_legs not in [0, 2]:
-                boxes.append(self.category.ar.spider_factory(n_legs, 0, typ))
-                for j, port in enumerate(ports):
-                    wires[port] = len(spider_types) + j
-                new_wires =\
-                    list(range(len(spider_types), len(spider_types) + n_legs))
-                wires = wires[:len(wires) - len(self.cod)] + new_wires\
-                    + wires[len(wires) - len(self.cod):]
-                spider_types += n_legs * [typ]
-                del spider_types[i]
-                wires = [j - 1 if j > i else j for j in wires]
-        return type(self)(
-            self.dom, self.cod, tuple(boxes), tuple(wires), spider_types)
-
-    def make_monogamous(self):
-=======
-    def make_monogamous(self) -> Hypergraph:
->>>>>>> f6b50338
-        """
-        Introduce :class:`Cup` and :class:`Cap` boxes to make self monogamous.
-
-        Example
-        -------
-<<<<<<< HEAD
-        >>> from discopy.frobenius import Ty, Hypergraph as H, Cup, Cap, Spider
-        >>> x = Ty('x')
-        >>> assert H.caps(x, x).make_monogamous() == H.from_box(Cap(x, x))
-        >>> assert H.cups(x, x).make_monogamous() == H.from_box(Cup(x, x))
-        >>> spider = H.spiders(2, 1, x).make_monogamous()
-        >>> assert spider.boxes == (Cap(x, x), Spider(3, 0, x))
-        >>> assert spider.wires == (0, 1, 2, 3, 0, 1, 2, 3)
-        """
-        if not self.is_bijective:
-            return self.make_bijective().make_monogamous()
-        if self.is_monogamous:
-            return self
-        dom, cod = self.dom, self.cod
-        boxes, wires = list(self.boxes), list(self.wires)
-        spider_types = dict(enumerate(self.spider_types))
-=======
         >>> from discopy.frobenius import Ty, Box, Cup, Cap, Spider
         >>> x = Ty('x')
         >>> h = Box('f', x, x).transpose().to_hypergraph().make_monogamous()
@@ -985,7 +732,6 @@
         """
         if not self.is_bijective:
             return self.make_bijective().make_monogamous()
->>>>>>> f6b50338
         for kinds, cups_or_caps in [
                 (["input", "cod"], "cups"),
                 (["dom", "output"], "caps")]:
@@ -995,158 +741,14 @@
                     if port.kind in kinds]:
                 if spider not in self.wires[source + 1:]:
                     continue
-<<<<<<< HEAD
-                target = wires[source + 1:].index(spider) + source + 1
-                typ = spider_types[spider]
-                if self.ports[target].kind in kinds:
-=======
                 target = self.wires[source + 1:].index(spider) + source + 1
                 if self.ports[target].kind in kinds:
                     spider_types = dict(enumerate(self.spider_types))
                     typ = spider_types[spider]
->>>>>>> f6b50338
                     left, right = len(spider_types), len(spider_types) + 1
                     wires = list(self.wires)
                     wires[source], wires[target] = left, right
                     if cups_or_caps == "cups":
-<<<<<<< HEAD
-                        boxes.append(self.category.ar.cup_factory(typ, typ))
-                        wires = wires[:len(wires) - len(self.cod)]\
-                            + [left, right]\
-                            + wires[len(wires) - len(self.cod):]
-                    else:
-                        boxes = [
-                            self.category.ar.cap_factory(typ, typ)] + boxes
-                        wires = wires[:len(self.dom)] + [left, right]\
-                            + wires[len(self.dom):]
-                    spider_types[left] = spider_types[right] = typ
-                    del spider_types[spider]
-                    boxes, wires = tuple(boxes), tuple(wires)
-                    return type(self)(dom, cod, boxes, wires, spider_types)\
-                        .make_monogamous()
-
-    def make_progressive(self):
-        """
-        Calls :meth:`Hypergraph.trace_factory` boxes to make self progressive.
-
-        Example
-        -------
-        >>> from discopy.frobenius import Ty, Box, Cup, Cap, Hypergraph as H
-        >>> x = Ty('x')
-        >>> f = Box('f', x @ x, x @ x).to_hypergraph()
-        >>> assert f.trace().make_progressive().boxes\\
-        ...     == (Cap(x, x), f.boxes[0], Cup(x, x))
-        """
-        if not self.is_monogamous:
-            return self.make_monogamous().make_progressive()
-        dom, cod = self.dom, self.cod
-        boxes, wires = list(self.boxes), list(self.wires)
-        spider_types = {i: x for i, x in enumerate(self.spider_types)}
-        port = len(self.dom)
-        for box in self.boxes:
-            for j, typ in enumerate(box.dom):
-                source = port + j
-                spider, target = wires[source], self.bijection[source]
-                if target > source:
-                    input_spider, output_spider =\
-                        range(len(spider_types), len(spider_types) + 2)
-                    wires[source], wires[target] = input_spider, output_spider
-                    wires = wires[:len(dom)] + [input_spider]\
-                        + wires[len(dom):] + [output_spider]
-                    dom, cod = dom @ typ, cod @ typ
-                    spider_types.update({
-                        input_spider: typ, output_spider: typ})
-                    del spider_types[spider]
-                    boxes, wires = tuple(boxes), tuple(wires)
-                    arg = type(self)(dom, cod, boxes, wires, spider_types)
-                    return self.trace_factory(arg.make_progressive())
-            port += len(box.dom @ box.cod)
-        return self
-
-    @classmethod
-    def from_box(cls, box: Box) -> Hypergraph:
-        """
-        Turn a box into a hypergraph with binary spiders for each wire.
-
-        Parameters:
-            box : The box to turn into a hypergraph.
-
-        Example
-        -------
-        >>> from discopy.frobenius import Ty, Box, Hypergraph as H
-        >>> x, y, z = map(Ty, "xyz")
-        >>> for p in Box('f', x, y @ z).to_hypergraph().ports: print(p)
-        Node('input', i=0, obj=frobenius.Ob('x'))
-        Node('dom', depth=0, i=0, obj=frobenius.Ob('x'))
-        Node('cod', depth=0, i=0, obj=frobenius.Ob('y'))
-        Node('cod', depth=0, i=1, obj=frobenius.Ob('z'))
-        Node('output', i=0, obj=frobenius.Ob('y'))
-        Node('output', i=1, obj=frobenius.Ob('z'))
-        """
-        spider_types = tuple(box.dom @ box.cod)
-        wires = 2 * tuple(range(len(box.dom)))\
-            + 2 * tuple(range(len(box.dom), len(box.dom @ box.cod)))
-        return cls(box.dom, box.cod, (box, ), wires, spider_types)
-
-    @classmethod
-    def from_diagram(cls, old: Diagram) -> Hypergraph:
-        """
-        Turn a :class:`Diagram` into a :class:`Hypergraph`.
-
-        Parameters:
-            old : The planar diagram to encode as hypergraph.
-
-        Example
-        -------
-        >>> from discopy.frobenius import Ty, Hypergraph as H
-        >>> x, y = map(Ty, "xy")
-        >>> back_n_forth = lambda d: H.from_diagram(d.to_diagram())
-        >>> for d in [H.spiders(0, 0, x),
-        ...           H.spiders(2, 3, x),
-        ...           H.spiders(1, 2, x @ y)]:
-        ...     assert back_n_forth(d) == d
-        """
-        return old.functor_factory(
-            ob=lambda typ: typ, ar=cls.from_box,
-            dom=Category(old.ty_factory, type(old)),
-            cod=Category(old.ty_factory, cls))(old)
-
-    def to_diagram(self):
-        """
-        Downgrade to :class:`Diagram`, called by :code:`print`.
-
-        Examples
-        --------
-        >>> from discopy.frobenius import Ty, Box, Hypergraph as H
-        >>> x = Ty('x')
-        >>> v = Box('v', Ty(), x @ x).to_hypergraph()
-        >>> print(v >> H.swap(x, x) >> v[::-1])
-        v >> Swap(x, x) >> v[::-1]
-        >>> print(x @ H.swap(x, x) >> v[::-1] @ x)
-        x @ Swap(x, x) >> v[::-1] @ x
-        """
-        diagram = self.make_progressive()
-        graph = Graph()
-        graph.add_nodes_from(diagram.ports)
-        graph.add_edges_from([
-            (diagram.ports[i], diagram.ports[j])
-            for i, j in enumerate(diagram.bijection)])
-        graph.add_nodes_from([
-            Node("box", depth=depth, box=box)
-            for depth, box in enumerate(diagram.boxes)])
-        graph.add_nodes_from([
-            Node("box", depth=len(diagram.boxes) + i,
-                 box=self.category.ar.spiders(0, 0, diagram.spider_types[s]))
-            for i, s in enumerate(diagram.scalar_spiders)])
-        return drawing.nx2diagram(graph, self.category.ar)
-
-    def depth(self):
-        """ The depth of a progressive hypergraph. """
-        return dag_longest_path_length(self.make_progressive().to_graph()) // 4
-
-    def to_graph(self):
-        """
-=======
                         boxes = self.boxes + (
                             self.category.ar.cup_factory(typ, typ), )
                         offsets = self.offsets + (None, )
@@ -1458,24 +1060,11 @@
 
     def to_graph(self) -> Graph:
         """
->>>>>>> f6b50338
         Translate a hypergraph into a labeled graph with nodes for inputs,
         outputs, boxes, domain, codomain and spiders.
         """
         graph = Graph()
         graph.add_nodes_from(
-<<<<<<< HEAD
-            [Node("spider", i=i) for i in range(self.n_spiders)], box=None)
-        graph.add_nodes_from(
-            [(Node("input", i=i), dict(i=i))
-             for i, _ in enumerate(self.dom)], box=None)
-        graph.add_edges_from(
-            (Node("input", i=i), Node("spider", i=j))
-            for i, j in enumerate(self.wires[:len(self.dom)]))
-        for i, (dom_wires, cod_wires) in enumerate(self.box_wires):
-            box_node = Node("box", i=i)
-            graph.add_node(box_node, box=self.boxes[i])
-=======
             Node("spider", i=i, obj=obj)
             for i, obj in enumerate(self.spider_types))
         graph.add_nodes_from(
@@ -1489,17 +1078,12 @@
                 zip(self.boxes, self.box_wires)):
             box_node = Node("box", box=box, i=i)
             graph.add_node(box_node, box=box)
->>>>>>> f6b50338
             for case, wires in [("dom", dom_wires), ("cod", cod_wires)]:
                 for j, spider in enumerate(wires):
                     obj = self.spider_types[spider]
                     spider_node = Node("spider", i=spider, obj=obj)
                     port_node = Node(case, i=i, j=j)
-<<<<<<< HEAD
                     graph.add_node(port_node, j=j, box=None)
-=======
-                    graph.add_node(port_node, j=j)
->>>>>>> f6b50338
                     if case == "dom":
                         graph.add_edge(spider_node, port_node)
                         graph.add_edge(port_node, box_node)
@@ -1507,16 +1091,6 @@
                         graph.add_edge(box_node, port_node)
                         graph.add_edge(port_node, spider_node)
         graph.add_nodes_from(
-<<<<<<< HEAD
-            [(Node("output", i=i), dict(i=i))
-             for i, _ in enumerate(self.cod)], box=None)
-        graph.add_edges_from(
-            (Node("output", i=i), Node("spider", i=j))
-            for i, j in enumerate(
-                self.wires[len(self.wires) - len(self.cod):]))
-        return graph
-
-=======
             (Node("output", i=i, obj=obj), dict(i=i))
             for i, obj in enumerate(self.cod))
         graph.add_edges_from(
@@ -1529,7 +1103,6 @@
         """ The depth of a causal hypergraph. """
         return dag_longest_path_length(self.make_causal().to_graph()) // 4
 
->>>>>>> f6b50338
     def spring_layout(self, seed=None, k=None):
         """ Computes a layout using a force-directed algorithm. """
         if seed is not None:
@@ -1537,13 +1110,8 @@
         graph, pos = self.to_graph().to_undirected(), {}
         height = len(self.boxes) + self.n_spiders
         width = max(len(self.dom), len(self.cod))
-<<<<<<< HEAD
-        for i, _ in enumerate(self.dom):
-            pos[Node("input", i=i)] = (i, height)
-=======
         for i, obj in enumerate(self.dom):
             pos[Node("input", i=i, obj=obj)] = (i, height)
->>>>>>> f6b50338
         for i, (dom_wires, cod_wires) in enumerate(self.box_wires):
             box_node = Node("box", i=i, box=self.boxes[i])
             pos[box_node] = (
@@ -1592,11 +1160,7 @@
                 for j, spider in enumerate(wires):
                     port_node = Node(kind, i=i, j=j)
                     x, y = pos[box_node]
-<<<<<<< HEAD
-                    if not getattr(self.boxes[i], "draw_as_spider", False):
-=======
                     if not getattr(box, "draw_as_spider", False):
->>>>>>> f6b50338
                         y += .25 if kind == "dom" else -.25
                         x -= .25 * (len(wires[:-1]) / 2 - j)
                     pos[port_node] = x, y
