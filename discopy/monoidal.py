# -*- coding: utf-8 -*-

"""
The free (pre)monoidal category, i.e. planar diagrams.

Summary
-------

.. autosummary::
    :template: class.rst
    :nosignatures:
    :toctree:

    Ty
    PRO
    Layer
    Diagram
    Box
    Sum
    Bubble
    Category
    Functor
    Whiskerable

Axioms
------
We can check the axioms for :class:`Ty` being a monoid.

>>> x, y, z, unit = Ty('x'), Ty('y'), Ty('z'), Ty()
>>> assert x @ unit == x == unit @ x
>>> assert (x @ y) @ z == x @ y @ z == x @ (y @ z)

We can check the axioms for dagger monoidal categories, up to interchanger.

>>> x, y, z, w = Ty('x'), Ty('y'), Ty('z'), Ty('w')
>>> f0, f1 = Box('f0', x, y), Box('f1', z, w)
>>> d = Id(x) @ f1 >> f0 @ Id(w)
>>> assert d == (f0 @ f1).interchange(0, 1)
>>> assert f0 @ f1 == d.interchange(0, 1)
>>> assert (f0 @ f1)[::-1][::-1] == f0 @ f1
>>> assert (f0 @ f1)[::-1].interchange(0, 1) == f0[::-1] @ f1[::-1]

We can check the Eckmann-Hilton argument, up to interchanger.

>>> s0, s1 = Box('s0', Ty(), Ty()), Box('s1', Ty(), Ty())
>>> assert s0 @ s1 == s0 >> s1 == (s1 @ s0).interchange(0, 1)
>>> assert s1 @ s0 == s1 >> s0 == (s0 @ s1).interchange(0, 1)

.. image:: /_static/monoidal/EckmannHilton.gif
    :align: center
"""

from __future__ import annotations

import itertools
from abc import ABC, abstractmethod
from typing import Iterator
<<<<<<< HEAD
from dataclasses import dataclass
=======
from warnings import warn
>>>>>>> a578d6bb

from discopy import cat, drawing, messages
from discopy.cat import factory, Ob, AxiomError, assert_iscomposable
from discopy.utils import factory_name, from_tree, assert_isinstance


@factory
class Ty(cat.Ob):
    """
    A type is a tuple of objects with :meth:`Ty.tensor` as concatenation.

    Parameters:
        inside : The objects inside the type (or their names).

    Tip
    ---
    Types can be instantiated with a name rather than object.

    >>> assert Ty('x') == Ty(cat.Ob('x'))

    Tip
    ---
    A type can be exponentiated by a natural number.

    >>> assert Ty('x') ** 3 == Ty('x', 'x', 'x')

    Note
    ----
    Types can be indexed and sliced using square brackets. Indexing behaves
    like that of strings, i.e. when we index a type we get a type back.
    The objects inside the type are still accessible using ``.inside``.

    >>> t = Ty(*"xyz")
    >>> assert t[0] == t[:1] == Ty('x')
    >>> assert t[0] != t.inside[0] == Ob('x')
    >>> assert t[1:] == t[-2:] == Ty('y', 'z')
    """
    ob_factory = cat.Ob

    __ambiguous_inheritance__ = True

    def __init__(self, *inside: str | cat.Ob):
        for obj in inside:
            assert_isinstance(obj, (str, self.ob_factory))
        self.inside = tuple(
            self.ob_factory(x) if isinstance(x, str) else x for x in inside)
        super().__init__(str(self))

    def tensor(self, *others: Ty) -> Ty:
        """
        Returns the tensor of types, i.e. the concatenation of their lists
        of objects. This is called with the binary operator :code:`@`.

        Parameters:
            others : The other types to tensor.

        Tip
        ---
        A list of types can be tensored by calling :code:`Ty().tensor`.

        >>> list_of_types = [Ty('x'), Ty('y'), Ty('z')]
        >>> assert Ty().tensor(*list_of_types) == Ty('x', 'y', 'z')
        """
        for other in others:
            if not isinstance(other, Ty):
                return NotImplemented
            assert_isinstance(self, other.factory)
            assert_isinstance(other, self.factory)
        inside = self.inside + tuple(x for t in others for x in t.inside)
        return self.factory(*inside)

    def count(self, obj: cat.Ob) -> int:
        """
        Counts the occurrence of a given object (or a type of length 1).

        Parameters:
            obj : The object to count.

        Example
        -------

        >>> x = Ty('x')
        >>> xs = x ** 5
        >>> assert xs.count(x) == xs.inside.count(x.inside[0])
        """
        obj, = obj.inside if isinstance(obj, Ty) else (obj, )
        return self.inside.count(obj)

    def to_drawing(self) -> Ty:
        """ Called before :meth:`Diagram.draw`. """
        def obj_to_drawing(obj):
            result = cat.Ob(str(obj))
            result.always_draw_label = getattr(obj, "always_draw_label", False)
            return result
        return Ty(*map(obj_to_drawing, self.inside))

    @property
    def is_atomic(self) -> bool:
        """ Whether a type is atomic, i.e. it has length 1. """
        return len(self) == 1

    def __eq__(self, other):
        return isinstance(other, self.factory) and self.inside == other.inside

    def __hash__(self):
        return hash(repr(self))

    def __repr__(self):
        return factory_name(type(self))\
            + f"({', '.join(map(repr, self.inside))})"

    def __str__(self):
        return ' @ '.join(map(str, self.inside)) or type(self).__name__ + '()'

    def __len__(self):
        return len(self.inside)

    def __iter__(self):
        for i in range(len(self)):
            yield self[i]

    def __getitem__(self, key):
        if isinstance(key, slice):
            return self.factory(*self.inside[key])
        return cat.Arrow.__getitem__(self, key)

    def __pow__(self, n_times):
        return self.factory().tensor(*n_times * [self])

    def to_tree(self):
        return {
            'factory': factory_name(type(self)),
            'inside': [x.to_tree() for x in self.inside]}

    @classmethod
    def from_tree(cls, tree):
        if "inside" not in tree:
            warn("Outdated dumps", DeprecationWarning)
            return cls(*map(from_tree, tree['objects']))
        return cls(*map(from_tree, tree['inside']))

    def __matmul__(self, other):
        return self.tensor(other)

    __add__ = __matmul__


@factory
class PRO(Ty):
    """
    A PRO is a natural number ``n`` seen as a type with addition as tensor.

    Parameters
    ----------
    n : int
        The length of the PRO type.

    Example
    -------
    >>> assert PRO(1) @ PRO(2) == PRO(3)

    Note
    ----
    If ``ty_factory`` is ``PRO`` then :class:`Diagram` will automatically turn
    any ``n: int`` into ``PRO(n)``. Thus ``PRO`` never needs to be called.

    >>> @factory
    ... class Circuit(Diagram):
    ...     ty_factory = PRO
    >>> class Gate(Box, Circuit): ...
    >>> CX = Gate('CX', 2, 2)

    >>> assert CX @ 2 >> 2 @ CX == CX @ CX
    """
    def __init__(self, n: int = 0):
        assert_isinstance(n, int)
        self.n = n

    @property
    def inside(self):
        return self.n * (1, )

    def tensor(self, *others: PRO) -> PRO:
        for other in others:
            if not isinstance(other, Ty):
                return NotImplemented  # This allows whiskering on the left.
            assert_isinstance(self, other.factory)
            assert_isinstance(other, self.factory)
        return self.factory(self.n + sum(other.n for other in others))

    def __getitem__(self, key):
        if isinstance(key, slice):
            return self.factory(len(self.inside[key]))
        return cat.Arrow.__getitem__(self, key)

    def __len__(self):
        return self.n

    def __repr__(self):
        return factory_name(type(self)) + f"({self.n})"

    def __str__(self):
        return f"PRO({self.n})"

    def __eq__(self, other):
        return isinstance(other, self.factory) and self.n == other.n

    def __hash__(self):
        return hash(repr(self))

    def __pow__(self, n_times):
        return self.factory(n_times * self.n)

    def to_drawing(self):
        return Ty(*self.n * [Ob()])

    def to_tree(self):
        return {'factory': factory_name(type(self)), 'n': self.n}

    @classmethod
    def from_tree(cls, tree):
        return cls(tree['n'])


class Layer(cat.Box):
    """
    A layer is a :code:`box` in the middle of a pair of types
    :code:`left` and :code:`right`.

    Parameters:
        left : The type on the left of the layer.
        box : The box in the middle of the layer.
        right : The type on the right of the layer.
        more : More boxes and types to the right,
               used by :meth:`Diagram.foliation`.
    """
    def __init__(self, left: Ty, box: Box, right: Ty, *more):
        if len(more) % 2:
            raise ValueError(messages.LAYERS_MUST_BE_ODD)
        self.boxes_or_types = (left, box, right) + more
        name, dom, cod = "", left[:0], left[:0]
        for i, box_or_typ in enumerate(self.boxes_or_types):
            if i % 2:
                assert_isinstance(box, Box)
                dom, cod = dom @ box_or_typ.dom, cod @ box_or_typ.cod
                name += ("" if not name else " @ ") + str(box_or_typ)
            else:
                assert_isinstance(box_or_typ, Ty)
                dom, cod = dom @ box_or_typ, cod @ box_or_typ
                name += "" if not box_or_typ\
                    else ("" if not name else " @ ") + str(box_or_typ)
        super().__init__(name, dom, cod)

    def __iter__(self):
        for box_or_typ in self.boxes_or_types:
            yield box_or_typ

    def __getitem__(self, key):
        return self.boxes_or_types[key]

    def __eq__(self, other):
        return isinstance(other, type(self)) and tuple(self) == tuple(other)

    def __repr__(self):
        return factory_name(type(self))\
            + f"({', '.join(map(repr, self))})"

    def __matmul__(self, other: Ty) -> Layer:
        *tail, head = self
        return type(self)(*tail + [head @ other])

    def __rmatmul__(self, other: Ty) -> Layer:
        head, *tail = self
        return type(self)(other @ head, *tail)

    @property
    def free_symbols(self) -> "set[sympy.Symbol]":
        return {x for _, box, _ in self.inside for x in box.free_symbols}

    def subs(self, *args) -> Layer:
        left, box, right = self
        return type(self)(left, box.subs(*args), right)

    @classmethod
    def cast(cls, box: Box) -> Layer:
        """
        Turns a box into a layer with empty types on the left and right.

        Parameters:
            box : The box in the middle of empty types.

        Example
        -------
        >>> f = Box('f', Ty('x'), Ty('y'))
        >>> assert Layer.cast(f) == Layer(Ty(), f, Ty())
        """
        return cls(box.dom[:0], box, box.cod[len(box.cod):])

    def dagger(self) -> Layer:
        return type(self)(*(
            x.dagger() if i % 2 else x for i, x in enumerate(self)))

    def to_drawing(self) -> Diagram:
        """ Called before :meth:`Diagram.draw`. """
        result = Ty()
        for box_or_typ in self:
            result = result @ box_or_typ.to_drawing()
        return result

    @property
    def boxes_and_offsets(self) -> list[tuple[Box, int]]:
        """
        The offsets of each box inside the layer.

        Example
        -------
        >>> a, b, c, d, e = map(Ty, "abcde")
        >>> f, g = Box('f', a, b), Box('g', c, d)
        >>> assert Layer(e, f, e, g, e).boxes_and_offsets == [(f, 1), (g, 3)]
        """
        left, box, *tail = self
        boxes, offsets = [box], [len(left)]
        for typ, box in zip(tail[::2], tail[1::2]):
            boxes.append(box)
            offsets.append(offsets[-1] + len(boxes[-1].dom) + len(typ))
        return list(zip(boxes, offsets))

    def merge(self, other: Layer) -> Layer:
        """
        Merge two layers into one or raise :class:`AxiomError`,
        used by :meth:`Diagram.foliation`.

        Parameters:
            other : The other layer with which to merge.

        Example
        -------
        >>> a, b, c, d, e = map(Ty, "abcde")
        >>> f, g = Box('f', a, b), Box('g', c, d)
        >>> layer0 = Layer(e,  f,  e @ c @ e)
        >>> layer1 = Layer(e @ b @ e,  g,  e)
        >>> assert layer0.merge(layer1) == Layer(e, f, e, g, e)
        """
        assert_iscomposable(self, other)
        try:
            diagram = Diagram.normal_form(self.boxes_or_types[1].factory(
                (self, other), self.dom, other.cod).to_staircases())
        except NotImplementedError as exception:  # Eckmann-Hilton argument.
            diagram = exception.last_step
        boxes_or_types, offset = [self.dom[:0]], 0
        for layer in diagram.inside:
            left, box, right = layer
            if len(left) < offset:
                raise cat.AxiomError(
                    messages.NOT_MERGEABLE.format(self, other))
            boxes_or_types[-1] @= left[offset:]
            boxes_or_types += [box, right[:0]]
            offset = len(left @ box.cod)
        boxes_or_types[-1] @= layer.cod[offset:]
        return type(self)(*boxes_or_types)

    def lambdify(self, *symbols, **kwargs):
        return lambda *xs: type(self)(*(
            x if not i % 2 else x.lambdify(*symbols, **kwargs)(*xs)
            for i, x in enumerate(self)))

    def to_tree(self) -> dict:
        return dict(factory=factory_name(type(self)),
                    inside=[x.to_tree() for x in self])

    @classmethod
    def from_tree(cls, tree: dict) -> Layer:
        return cls(*(map(from_tree, tree['inside'])))


class Whiskerable(ABC):
    """
    Abstract class implementing the syntactic sugar :code:`@` for whiskering
    and parallel composition with some method :code:`tensor`.
    """
    @classmethod
    @abstractmethod
    def id(cls, dom: any) -> Whiskerable:
        """
        Identity on a given domain, to be instantiated.

        Parameters:
            dom : The object on which to take the identity.
        """

    @abstractmethod
    def tensor(self, other: Whiskerable) -> Whiskerable:
        """
        Parallel composition, to be instantiated.

        Parameters:
            other : The other diagram to compose in parallel.
        """

    @classmethod
    def whisker(cls, other: any) -> Whiskerable:
        """
        Apply :meth:`Whiskerable.id` if :code:`other` is not tensorable else do
        nothing.

        Parameters:
            other : The whiskering object.
        """
        return other if isinstance(other, Whiskerable) else cls.id(other)

    def __matmul__(self, other):
        return self.tensor(self.whisker(other))

    def __rmatmul__(self, other):
        return self.whisker(other).tensor(self)


@factory
class Diagram(cat.Arrow, Whiskerable):
    """
    A diagram is a tuple of composable layers :code:`inside` with a pair of
    types :code:`dom` and :code:`cod` as domain and codomain.

    Parameters:
        inside : The layers of the diagram.
        dom : The domain of the diagram, i.e. its input.
        cod : The codomain of the diagram, i.e. its output.

    .. admonition:: Summary

        .. autosummary::

            tensor
            boxes
            offsets
            draw
            interchange
            normalize
            normal_form
    """
    ty_factory = Ty
    layer_factory = Layer

    def __init__(
            self, inside: tuple[Layer, ...], dom: Ty, cod: Ty, _scan=True):
        for layer in inside:
            assert_isinstance(layer, Layer)
        super().__init__(inside, dom, cod, _scan=_scan)

    def tensor(self, other: Diagram = None, *others: Diagram) -> Diagram:
        """
        Parallel composition, called using :code:`@`.

        Parameters:
            other : The other diagram to tensor.
            rest : More diagrams to tensor.

        Important
        ---------
        The definition of tensor is biased to the left, i.e.::

            self @ other == self @ other.dom >> self.cod @ other

        Example
        -------
        >>> x, y, z, w = Ty('x'), Ty('y'), Ty('z'), Ty('w')
        >>> f0, f1 = Box('f0', x, y), Box('f1', z, w)
        >>> assert f0 @ f1 == f0.tensor(f1) == f0 @ Id(z) >> Id(y) @ f1

        >>> (f0 @ f1).draw(
        ...     figsize=(2, 2),
        ...     path='docs/_static/monoidal/tensor-example.png')

        .. image:: /_static/monoidal/tensor-example.png
            :align: center
        """
        if other is None:
            return self
        if others:
            return self.tensor(other).tensor(*others)
        if isinstance(other, Sum):
            return self.sum_factory((self, )).tensor(other)
        assert_isinstance(other, self.factory)
        assert_isinstance(self, other.factory)
        inside = tuple(layer @ other.dom for layer in self.inside)\
            + tuple(self.cod @ layer for layer in other.inside)
        dom, cod = self.dom @ other.dom, self.cod @ other.cod
        return self.factory(inside, dom, cod, _scan=False)

    @property
    def boxes(self) -> list[Box]:
        """ The boxes in each layer of the diagram. """
        return list(box for _, box, _ in self)

    @property
    def offsets(self) -> list[int]:
        """ The offset of a box is the length of the type on its left. """
        return list(len(left) for left, _, _ in self)

    @property
    def width(self):
        """
        The width of a diagram, i.e. the maximum number of parallel wires.

        Example
        -------
        >>> x = Ty('x')
        >>> f = Box('f', x, x ** 4)
        >>> diagram = f @ x ** 2 >> x ** 2 @ f.dagger()
        >>> assert diagram.width == 6
        """
        return max(len(self.dom), max(len(layer.cod) for layer in self))

    def encode(self) -> tuple[Ty, list[tuple[Box, int]]]:
        """
        Compact encoding of a diagram as a tuple of boxes and offsets.

        Example
        -------
        >>> x, y, z, w = Ty('x'), Ty('y'), Ty('z'), Ty('w')
        >>> f0, f1, g = Box('f0', x, y), Box('f1', z, w), Box('g', y @ w, y)
        >>> diagram = f0 @ f1 >> g
        >>> dom, boxes_and_offsets = diagram.encode()
        >>> assert dom == x @ z
        >>> assert boxes_and_offsets == [(f0, 0), (f1, 1), (g, 0)]
        >>> assert diagram == Diagram.decode(*diagram.encode())
        >>> diagram.draw(figsize=(2, 2),
        ...        path='docs/_static/monoidal/arrow-example.png')

        .. image:: /_static/monoidal/arrow-example.png
            :align: center
        """
        return self.dom, list(zip(self.boxes, self.offsets))

    @classmethod
    def decode(cls, dom: Ty, boxes_and_offsets: list[tuple[Box, int]]
               ) -> Diagram:
        """
        Turn a tuple of boxes and offsets into a diagram.

        Parameters:
            dom : The domain of the diagram.
            boxes_and_offsets : The boxes and offsets of the diagram.
        """
        diagram = cls.id(dom)
        for box, offset in boxes_and_offsets:
            left = diagram.cod[:offset]
            right = diagram.cod[offset + len(box.dom):]
            diagram = diagram >> left @ box @ right
        return diagram

    def to_drawing(self):
        """ Called before :meth:`Diagram.draw`. """
        return cat.Functor(
            ob=lambda x: x.to_drawing(), ar=Layer.to_drawing, cod=Category())(
                self)

    def to_staircases(self):  # pylint:
        """
        Splits layers with more than one box into staircases.

        Example
        -------
        >>> x, y = Ty('x'), Ty('y')
        >>> f0, f1 = Box('f0', x, y), Box('f1', y, x)
        >>> diagram = y @ f0 >> f1 @ y
        >>> print(diagram.foliation())
        f1 @ f0
        >>> print(diagram.foliation().to_staircases())
        f1 @ x >> x @ f0
        """
        return Functor.id(Category(self.ty_factory, self.factory))(self)

    def foliation(self):
        """
        Merges layers together to reduce the length of a diagram.

        Example
        -------
        >>> from discopy.monoidal import *
        >>> x, y = Ty('x'), Ty('y')
        >>> f0, f1 = Box('f0', x, y), Box('f1', y, x)
        >>> diagram = f0 @ Id(y) >> f0.dagger() @ f1
        >>> print(diagram)
        f0 @ y >> f0[::-1] @ y >> x @ f1
        >>> print(diagram.foliation())
        f0 @ y >> f0[::-1] @ f1

        Note
        ----
        If one defines a foliation as a sequence of unmergeable layers, there
        may exist many distinct foliations for the same diagram. This method
        scans top to bottom and merges layers eagerly.
        """
        while len(self) > 1:
            keep_on_going = False
            for i, (first, second) in enumerate(zip(
                    self.inside, self.inside[1:])):
                try:
                    inside = self.inside[:i] + (first.merge(second), )\
                        + self.inside[i + 2:]
                    self = self.factory(inside, self.dom, self.cod)
                    keep_on_going = True
                    break
                except cat.AxiomError:
                    continue
            if not keep_on_going:
                break
        return self

    def depth(self):
        """
        Computes (an upper bound to) the depth of a diagram by foliating it.

        Example
        -------
        >>> from discopy.monoidal import *
        >>> x, y = Ty('x'), Ty('y')
        >>> f, g = Box('f', x, y), Box('g', y, x)
        >>> assert Id(x @ y).depth() == 0
        >>> assert f.depth() == 1
        >>> assert (f @ g).depth() == 1
        >>> assert (f >> g).depth() == 2

        Note
        ----
        The depth of a diagram is the minimum length over all its foliations,
        this method just returns the length of :meth:`Diagram.foliation`.
        """
        return len(self.foliation())

    def interchange(self, i: int, j: int, left=False) -> Diagram:
        """
        Interchange a box from layer ``i`` to layer ``j``.

        Parameters:
            i : Index of the box to interchange.
            j : Index of the new position for the box.
            left : Whether to apply left interchangers.

        Note
        ----
        By default, we apply right interchangers::

            top >> left @ box1.dom @ mid @ box0     @ right\\
                >> left @ box1     @ mid @ box0.cod @ right >> bottom

        gets rewritten to::

            top >> left @ box1     @ mid @ box0.dom @ right\\
                >> left @ box1.cod @ mid @ box0     @ right >> bottom
        """
        if any(len(list(layer)) != 3 for layer in self.inside):
            raise NotImplementedError
        if not 0 <= i < len(self) or not 0 <= j < len(self):
            raise IndexError
        if i == j:
            return self
        if j < i - 1:
            result = self
            for k in range(i - j):
                result = result.interchange(i - k, i - k - 1, left=left)
            return result
        if j > i + 1:
            result = self
            for k in range(j - i):
                result = result.interchange(i + k, i + k + 1, left=left)
            return result
        if j < i:
            i, j = j, i
        off0, off1 = self.offsets[i], self.offsets[j]
        left0, box0, right0 = self.inside[i]
        left1, box1, right1 = self.inside[j]
        # By default, we check if box0 is to the right first, then to the left.
        if left and off1 >= off0 + len(box0.cod):  # box0 left of box1
            off1 = off1 - len(box0.cod) + len(box0.dom)
            middle = left1[len(left0 @ box0.cod):]
            layer0 = left0 @ box0 @ middle @ box1.cod @ right1
            layer1 = left0 @ box0.dom @ middle @ box1 @ right1
        elif off0 >= off1 + len(box1.dom):  # box0 right of box1
            off0 = off0 - len(box1.dom) + len(box1.cod)
            middle = left0[len(left1 @ box1.dom):]
            layer0 = left1 @ box1.cod @ middle @ box0 @ right0
            layer1 = left1 @ box1 @ middle @ box0.dom @ right0
        elif off1 >= off0 + len(box0.cod):  # box0 left of box1
            off1 = off1 - len(box0.cod) + len(box0.dom)
            middle = left1[len(left0 @ box0.cod):]
            layer0 = left0 @ box0 @ middle @ box1.cod @ right1
            layer1 = left0 @ box0.dom @ middle @ box1 @ right1
        else:
            raise AxiomError(messages.INTERCHANGER_ERROR.format(box0, box1))
        return self[:i] >> layer1 >> layer0 >> self[i + 2:]

    def normalize(self, left=False) -> Iterator[Diagram]:
        """
        Implements normalisation of boundary-connected diagrams,
        see Delpeuch and Vicary :cite:t:`DelpeuchVicary22`.

        Parameters:
            left : Passed to :meth:`Diagram.interchange`.

        Example
        -------
        >>> from discopy.monoidal import *
        >>> s0, s1 = Box('s0', Ty(), Ty()), Box('s1', Ty(), Ty())
        >>> gen = (s0 @ s1).normalize()
        >>> for _ in range(3): print(next(gen))
        s1 >> s0
        s0 >> s1
        s1 >> s0
        """
        diagram = self
        while True:
            no_more_moves = True
            for i in range(len(diagram) - 1):
                box0, box1 = diagram.boxes[i], diagram.boxes[i + 1]
                off0, off1 = diagram.offsets[i], diagram.offsets[i + 1]
                if left and off1 >= off0 + len(box0.cod)\
                        or not left and off0 >= off1 + len(box1.dom):
                    diagram = diagram.interchange(i, i + 1, left=left)
                    yield diagram
                    no_more_moves = False
            if no_more_moves:
                break

    def normal_form(self, **params) -> Diagram:
        """
        Returns the normal form of a diagram.

        params : Passed to :meth:`Diagram.normalize`.

        Raises
        ------
        NotImplementedError
            Whenever ``normalize`` yields the same rewrite steps twice, e.g.
            the diagram is not boundary-connected.
        """
        cache = set()
        for diagram in itertools.chain([self], self.normalize(**params)):
            if diagram in cache:
                exception = NotImplementedError(
                    messages.NOT_CONNECTED.format(self))
                exception.last_step = diagram
                raise exception
            cache.add(diagram)
        return diagram

    @classmethod
    def from_tree(cls, tree):
        if "inside" not in tree:
            warn("Outdated dumps", DeprecationWarning)
            boxes, offsets = map(from_tree, tree['boxes']), tree['offsets']
            return cls.decode(from_tree(tree['dom']), zip(boxes, offsets))
        return super().from_tree(tree)


class Box(cat.Box, Diagram):
    """
    A box is a diagram with a :code:`name` and the layer of just itself inside.

    Parameters:
        name : The name of the box.
        dom : The domain of the box, i.e. the input.
        cod : The codomain of the box, i.e. the output.
        data (any) : Extra data in the box, default is :code:`None`.
        is_dagger (bool, optional) : Whether the box is dagger.

    Other parameters
    ----------------

    draw_as_spider : bool, optional
        Whether to draw the box as a spider.
    draw_as_wires : bool, optional
        Whether to draw the box as wires, e.g. :class:`discopy.symmetric.Swap`.
    draw_as_braid : bool, optional
        Whether to draw the box as a a braid, e.g. :class:`braided.Braid`.
    drawing_name : str, optional
        The name to use when drawing the box.
    tikzstyle_name : str, optional
        The name of the style when tikzing the box.
    color : str, optional
        The color to use when drawing the box, one of
        :code:`"white", "red", "green", "blue", "yellow", "black"`.
        Default is :code:`"red" if draw_as_spider else "white"`.
    shape : str, optional
        The shape to use when drawing a spider,
        one of :code:`"circle", "rectangle"`.

    Examples
    --------
    >>> f = Box('f', Ty('x', 'y'), Ty('z'))
    >>> assert Id(Ty('x', 'y')) >> f == f == f >> Id(Ty('z'))
    >>> assert Id(Ty()) @ f == f == f @ Id(Ty())
    >>> assert f == f[::-1][::-1]
    """
    __ambiguous_inheritance__ = (cat.Box, )

    def to_drawing(self) -> Box:
        dom, cod = self.dom.to_drawing(), self.cod.to_drawing()
        result = Box(self.name, dom, cod, is_dagger=self.is_dagger)
        for attr, default in drawing.ATTRIBUTES.items():
            setattr(result, attr, getattr(self, attr, default(result)))
        return result

    def __init__(self, name: str, dom: Ty, cod: Ty, **params):
        for attr in drawing.ATTRIBUTES:
            value = params.pop(attr, None)
            if value is not None:
                setattr(self, attr, value)
        cat.Box.__init__(self, name, dom, cod, **params)
        inside = (self.layer_factory.cast(self), )
        Diagram.__init__(self, inside, dom, cod)

    def __eq__(self, other):
        if isinstance(other, Box):
            return cat.Box.__eq__(self, other)
        return isinstance(other, self.factory)\
            and other.inside == (self.layer_factory.cast(self), )

    def __hash__(self):
        return hash(repr(self))


class Sum(cat.Sum, Box):
    """
    A sum is a tuple of diagrams :code:`terms`
    with the same domain and codomain.

    Parameters:
        terms (tuple[Diagram, ...]) : The terms of the formal sum.
        dom (Ty) : The domain of the formal sum.
        cod (Ty) : The codomain of the formal sum.

    Example
    -------
    >>> f = Box('f', 'x', 'x')
    >>> print(f @ (f + f))
    (f @ x >> x @ f) + (f @ x >> x @ f)
    """
    __ambiguous_inheritance__ = (cat.Sum, )

    def tensor(self, other=None, *others):
        if other is None or others:
            return Diagram.tensor(self, other, *others)
        other = other if isinstance(other, Sum)\
            else self.sum_factory((other, ))
        dom, cod = self.dom @ other.dom, self.cod @ other.cod
        terms = tuple(f.tensor(g) for f in self.terms for g in other.terms)
        return self.sum_factory(terms, dom, cod)

    def draw(self, **params):
        """ Drawing a sum as an equation with :code:`symbol='+'`. """
        return drawing.Equation(*self.terms, symbol='+').draw(**params)


class Bubble(cat.Bubble, Box):
    """
    A bubble is a box with a diagram :code:`arg` inside and an optional pair of
    types :code:`dom` and :code:`cod`.

    Parameters:
        arg : The diagram inside the bubble.
        dom : The domain of the bubble, default is that of :code:`other`.
        cod : The codomain of the bubble, default is that of :code:`other`.

    Examples
    --------
    >>> x, y = Ty('x'), Ty('y')
    >>> f, g = Box('f', x, y ** 3), Box('g', y, y @ y)
    >>> d = (f.bubble(dom=x @ x, cod=y) >> g).bubble()
    >>> d.draw(path='docs/_static/monoidal/bubble-example.png')

    .. image:: /_static/monoidal/bubble-example.png
        :align: center
    """
    __ambiguous_inheritance__ = (cat.Bubble, )

    def __init__(self, arg: Diagram, dom: Ty = None, cod: Ty = None, **params):
        self.drawing_name = params.get("drawing_name", "")
        cat.Bubble.__init__(self, arg, dom, cod)
        Box.__init__(self, self.name, self.dom, self.cod, data=self.data)

    def to_drawing(self):
        dom, cod = self.dom.to_drawing(), self.cod.to_drawing()
        argdom, argcod = self.arg.dom.to_drawing(), self.arg.cod.to_drawing()
        left, right = Ty(self.drawing_name), Ty("")
        left.inside[0].always_draw_label = True
        _open = Box("_open", dom, left @ argdom @ right).to_drawing()
        _close = Box("_close", left @ argcod @ right, cod).to_drawing()
        _open.draw_as_wires = _close.draw_as_wires = True
        # Wires can go straight only if types have the same length.
        _open.bubble_opening = len(dom) == len(argdom)
        _close.bubble_closing = len(cod) == len(argcod)
        return _open >> left @ self.arg.to_drawing() @ right >> _close


class Category(cat.Category):
    """
    A monoidal category is a category with a method :code:`tensor`.

    Parameters:
        ob : The type of objects.
        ar : The type of arrows.
    """
    __ambiguous_inheritance__ = True

    ob, ar = Ty, Diagram


class Functor(cat.Functor):
    """
    A monoidal functor is a functor that preserves the tensor product.

    Parameters:
        ob (Mapping[Ty, Ty]) : Map from atomic :class:`Ty` to :code:`cod.ob`.
        ar (Mapping[Box, Diagram]) : Map from :class:`Box` to :code:`cod.ar`.
        cod (Category) : The codomain of the functor.

    Important
    ---------
    The keys of the objects mapping must be atomic types, i.e. of length 1.

    Example
    -------
    >>> x, y, z, w = Ty('x'), Ty('y'), Ty('z'), Ty('w')
    >>> f0, f1 = Box('f0', x, y, data=[0.1]), Box('f1', z, w, data=[1.1])
    >>> F = Functor({x: z, y: w, z: x, w: y}, {f0: f1, f1: f0})
    >>> assert F(f0) == f1 and F(f1) == f0
    >>> assert F(F(f0)) == f0
    >>> assert F(f0 @ f1) == f1 @ f0
    >>> assert F(f0 >> f0[::-1]) == f1 >> f1[::-1]
    >>> source, target = f0 >> f0[::-1], F(f0 >> f0[::-1])

    >>> from discopy.drawing import Equation
    >>> Equation(source, target, symbol='$\\\\mapsto$').draw(
    ...     figsize=(4, 2), path='docs/_static/monoidal/functor-example.png')

    .. image:: /_static/monoidal/functor-example.png
        :align: center
    """
    __ambiguous_inheritance__ = True

    dom = cod = Category(Ty, Diagram)

    def __call__(self, other):
        if isinstance(other, PRO):
            return sum(other.n * [self.ob[other.factory(1)]], self.cod.ob())
        if isinstance(other, Ty):
            return sum(map(self, other.inside), self.cod.ob())
        if isinstance(other, cat.Ob):
            result = self.ob[self.dom.ob(other)]
            dtype = getattr(self.cod.ob, "__origin__", self.cod.ob)
            # Syntactic sugar {x: n} in tensor and {x: int} in python.
            return result if isinstance(result, dtype) else\
                (result, ) if dtype == tuple else self.cod.ob(result)
        if isinstance(other, Layer):
            head, *tail = other
            result = self(head)
            for box_or_typ in tail:
                result = result @ self(box_or_typ)
            return result
        return super().__call__(other)


def assert_isatomic(typ: Ty, cls: type = None):
    cls = cls or type(typ)
    assert_isinstance(typ, cls)
    if not typ.is_atomic:
        raise ValueError(messages.NOT_ATOMIC.format(
            factory_name(cls), len(typ)))


@dataclass
class Match:
    """ A match is a diagram with a hole, given by:

    Parameters:
        above : The diagram above the hole.
        below : The diagram below the hole.
        left : The wires left of the hole.
        right : The wires right of the hole.
    """

    above: Diagram
    below: Diagram
    left: Ty
    right: Ty

    def subs(self, target: Diagram) -> Diagram:
        """
        Substitute a diagram inside the hole.

        Parameters:
            target : The diagram to substitute inside the hole.
        """
        return self.above >> self.left @ target @ self.right >> self.below


Diagram.draw = drawing.draw
Diagram.to_gif = drawing.to_gif
Diagram.to_grid = drawing.Grid.from_diagram

Diagram.sum_factory = Sum
Diagram.bubble_factory = Bubble
Id = Diagram.id<|MERGE_RESOLUTION|>--- conflicted
+++ resolved
@@ -55,11 +55,8 @@
 import itertools
 from abc import ABC, abstractmethod
 from typing import Iterator
-<<<<<<< HEAD
 from dataclasses import dataclass
-=======
 from warnings import warn
->>>>>>> a578d6bb
 
 from discopy import cat, drawing, messages
 from discopy.cat import factory, Ob, AxiomError, assert_iscomposable
